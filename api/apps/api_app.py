#
#  Copyright 2024 The InfiniFlow Authors. All Rights Reserved.
#
#  Licensed under the Apache License, Version 2.0 (the "License");
#  you may not use this file except in compliance with the License.
#  You may obtain a copy of the License at
#
#      http://www.apache.org/licenses/LICENSE-2.0
#
#  Unless required by applicable law or agreed to in writing, software
#  distributed under the License is distributed on an "AS IS" BASIS,
#  WITHOUT WARRANTIES OR CONDITIONS OF ANY KIND, either express or implied.
#  See the License for the specific language governing permissions and
#  limitations under the License.
#
import logging
import json
import os
import re
from datetime import datetime, timedelta
from flask import request, Response
from api.db.services.llm_service import LLMBundle
from flask_login import login_required, current_user

from api.db import VALID_FILE_TYPES, VALID_TASK_STATUS, FileType, LLMType, ParserType, FileSource
from api.db.db_models import APIToken, Task, File
from api.db.services import duplicate_name
from api.db.services.api_service import APITokenService, API4ConversationService
from api.db.services.dialog_service import DialogService, chat
from api.db.services.document_service import DocumentService, doc_upload_and_parse
from api.db.services.file2document_service import File2DocumentService
from api.db.services.file_service import FileService
from api.db.services.knowledgebase_service import KnowledgebaseService
from api.db.services.task_service import queue_tasks, TaskService
from api.db.services.user_service import UserTenantService
from api import settings
from api.utils import get_uuid, current_timestamp, datetime_format
from api.utils.api_utils import server_error_response, get_data_error_result, get_json_result, validate_request, \
    generate_confirmation_token

from api.utils.file_utils import filename_type, thumbnail
from rag.app.tag import label_question
from rag.prompts import keyword_extraction
from rag.utils.storage_factory import STORAGE_IMPL

from api.db.services.canvas_service import UserCanvasService
from agent.canvas import Canvas
from functools import partial
from pathlib import Path


@manager.route('/new_token', methods=['POST'])  # noqa: F821
@login_required
def new_token():
    req = request.json
    try:
        tenants = UserTenantService.query(user_id=current_user.id)
        if not tenants:
            return get_data_error_result(message="Tenant not found!")

        tenant_id = tenants[0].tenant_id
        obj = {"tenant_id": tenant_id, "token": generate_confirmation_token(tenant_id),
               "create_time": current_timestamp(),
               "create_date": datetime_format(datetime.now()),
               "update_time": None,
               "update_date": None
               }
        if req.get("canvas_id"):
            obj["dialog_id"] = req["canvas_id"]
            obj["source"] = "agent"
        else:
            obj["dialog_id"] = req["dialog_id"]

        if not APITokenService.save(**obj):
            return get_data_error_result(message="Fail to new a dialog!")

        return get_json_result(data=obj)
    except Exception as e:
        return server_error_response(e)


@manager.route('/token_list', methods=['GET'])  # noqa: F821
@login_required
def token_list():
    try:
        tenants = UserTenantService.query(user_id=current_user.id)
        if not tenants:
            return get_data_error_result(message="Tenant not found!")

        id = request.args["dialog_id"] if "dialog_id" in request.args else request.args["canvas_id"]
        objs = APITokenService.query(tenant_id=tenants[0].tenant_id, dialog_id=id)
        return get_json_result(data=[o.to_dict() for o in objs])
    except Exception as e:
        return server_error_response(e)


@manager.route('/rm', methods=['POST'])  # noqa: F821
@validate_request("tokens", "tenant_id")
@login_required
def rm():
    req = request.json
    try:
        for token in req["tokens"]:
            APITokenService.filter_delete(
                [APIToken.tenant_id == req["tenant_id"], APIToken.token == token])
        return get_json_result(data=True)
    except Exception as e:
        return server_error_response(e)


@manager.route('/stats', methods=['GET'])  # noqa: F821
@login_required
def stats():
    try:
        tenants = UserTenantService.query(user_id=current_user.id)
        if not tenants:
            return get_data_error_result(message="Tenant not found!")
        objs = API4ConversationService.stats(
            tenants[0].tenant_id,
            request.args.get(
                "from_date",
                (datetime.now() -
                 timedelta(
                     days=7)).strftime("%Y-%m-%d 00:00:00")),
            request.args.get(
                "to_date",
                datetime.now().strftime("%Y-%m-%d %H:%M:%S")),
            "agent" if "canvas_id" in request.args else None)
        res = {
            "pv": [(o["dt"], o["pv"]) for o in objs],
            "uv": [(o["dt"], o["uv"]) for o in objs],
            "speed": [(o["dt"], float(o["tokens"]) / (float(o["duration"] + 0.1))) for o in objs],
            "tokens": [(o["dt"], float(o["tokens"]) / 1000.) for o in objs],
            "round": [(o["dt"], o["round"]) for o in objs],
            "thumb_up": [(o["dt"], o["thumb_up"]) for o in objs]
        }
        return get_json_result(data=res)
    except Exception as e:
        return server_error_response(e)


@manager.route('/new_conversation', methods=['GET'])  # noqa: F821
def set_conversation():
    token = request.headers.get('Authorization').split()[1]
    objs = APIToken.query(token=token)
    if not objs:
        return get_json_result(
            data=False, message='Authentication error: API key is invalid!"', code=settings.RetCode.AUTHENTICATION_ERROR)
    try:
        if objs[0].source == "agent":
            e, cvs = UserCanvasService.get_by_id(objs[0].dialog_id)
            if not e:
                return server_error_response("canvas not found.")
            if not isinstance(cvs.dsl, str):
                cvs.dsl = json.dumps(cvs.dsl, ensure_ascii=False)
            canvas = Canvas(cvs.dsl, objs[0].tenant_id)
            conv = {
                "id": get_uuid(),
                "dialog_id": cvs.id,
                "user_id": request.args.get("user_id", ""),
                "message": [{"role": "assistant", "content": canvas.get_prologue()}],
                "source": "agent"
            }
            API4ConversationService.save(**conv)
            return get_json_result(data=conv)
        else:
            e, dia = DialogService.get_by_id(objs[0].dialog_id)
            if not e:
                return get_data_error_result(message="Dialog not found")
            conv = {
                "id": get_uuid(),
                "dialog_id": dia.id,
                "user_id": request.args.get("user_id", ""),
                "message": [{"role": "assistant", "content": dia.prompt_config["prologue"]}]
            }
            API4ConversationService.save(**conv)
            return get_json_result(data=conv)
    except Exception as e:
        return server_error_response(e)


@manager.route('/completion', methods=['POST'])  # noqa: F821
@validate_request("conversation_id", "messages")
def completion():
    token = request.headers.get('Authorization').split()[1]
    objs = APIToken.query(token=token)
    if not objs:
        return get_json_result(
            data=False, message='Authentication error: API key is invalid!"', code=settings.RetCode.AUTHENTICATION_ERROR)
    req = request.json
    e, conv = API4ConversationService.get_by_id(req["conversation_id"])
    if not e:
        return get_data_error_result(message="Conversation not found!")
    if "quote" not in req:
        req["quote"] = False

    msg = []
    for m in req["messages"]:
        if m["role"] == "system":
            continue
        if m["role"] == "assistant" and not msg:
            continue
        msg.append(m)
    if not msg[-1].get("id"):
        msg[-1]["id"] = get_uuid()
    message_id = msg[-1]["id"]

    def fillin_conv(ans):
        nonlocal conv, message_id
        if not conv.reference:
            conv.reference.append(ans["reference"])
        else:
            conv.reference[-1] = ans["reference"]
        conv.message[-1] = {"role": "assistant", "content": ans["answer"], "id": message_id}
        ans["id"] = message_id

    def rename_field(ans):
        reference = ans['reference']
        if not isinstance(reference, dict):
            return
        for chunk_i in reference.get('chunks', []):
            if 'docnm_kwd' in chunk_i:
                chunk_i['doc_name'] = chunk_i['docnm_kwd']
                chunk_i.pop('docnm_kwd')

    try:
        if conv.source == "agent":
            stream = req.get("stream", True)
            conv.message.append(msg[-1])
            e, cvs = UserCanvasService.get_by_id(conv.dialog_id)
            if not e:
                return server_error_response("canvas not found.")
            del req["conversation_id"]
            del req["messages"]

            if not isinstance(cvs.dsl, str):
                cvs.dsl = json.dumps(cvs.dsl, ensure_ascii=False)

            if not conv.reference:
                conv.reference = []
            conv.message.append({"role": "assistant", "content": "", "id": message_id})
            conv.reference.append({"chunks": [], "doc_aggs": []})

            final_ans = {"reference": [], "content": ""}
            canvas = Canvas(cvs.dsl, objs[0].tenant_id)

            canvas.messages.append(msg[-1])
            canvas.add_user_input(msg[-1]["content"])
            answer = canvas.run(stream=stream)

            assert answer is not None, "Nothing. Is it over?"

            if stream:
                assert isinstance(answer, partial), "Nothing. Is it over?"

                def sse():
                    nonlocal answer, cvs, conv
                    try:
                        for ans in answer():
                            for k in ans.keys():
                                final_ans[k] = ans[k]
                            ans = {"answer": ans["content"], "reference": ans.get("reference", [])}
                            fillin_conv(ans)
                            rename_field(ans)
                            yield "data:" + json.dumps({"code": 0, "message": "", "data": ans},
                                                       ensure_ascii=False) + "\n\n"

                        canvas.messages.append({"role": "assistant", "content": final_ans["content"], "id": message_id})
                        canvas.history.append(("assistant", final_ans["content"]))
                        if final_ans.get("reference"):
                            canvas.reference.append(final_ans["reference"])
                        cvs.dsl = json.loads(str(canvas))
                        API4ConversationService.append_message(conv.id, conv.to_dict())
                    except Exception as e:
                        yield "data:" + json.dumps({"code": 500, "message": str(e),
                                                    "data": {"answer": "**ERROR**: " + str(e), "reference": []}},
                                                   ensure_ascii=False) + "\n\n"
                    yield "data:" + json.dumps({"code": 0, "message": "", "data": True}, ensure_ascii=False) + "\n\n"

                resp = Response(sse(), mimetype="text/event-stream")
                resp.headers.add_header("Cache-control", "no-cache")
                resp.headers.add_header("Connection", "keep-alive")
                resp.headers.add_header("X-Accel-Buffering", "no")
                resp.headers.add_header("Content-Type", "text/event-stream; charset=utf-8")
                return resp

            final_ans["content"] = "\n".join(answer["content"]) if "content" in answer else ""
            canvas.messages.append({"role": "assistant", "content": final_ans["content"], "id": message_id})
            if final_ans.get("reference"):
                canvas.reference.append(final_ans["reference"])
            cvs.dsl = json.loads(str(canvas))

            result = {"answer": final_ans["content"], "reference": final_ans.get("reference", [])}
            fillin_conv(result)
            API4ConversationService.append_message(conv.id, conv.to_dict())
            rename_field(result)
            return get_json_result(data=result)

        # ******************For dialog******************
        conv.message.append(msg[-1])
        e, dia = DialogService.get_by_id(conv.dialog_id)
        if not e:
            return get_data_error_result(message="Dialog not found!")
        del req["conversation_id"]
        del req["messages"]

        if not conv.reference:
            conv.reference = []
        conv.message.append({"role": "assistant", "content": "", "id": message_id})
        conv.reference.append({"chunks": [], "doc_aggs": []})

        def stream():
            nonlocal dia, msg, req, conv
            try:
                for ans in chat(dia, msg, True, **req):
                    fillin_conv(ans)
                    rename_field(ans)
                    yield "data:" + json.dumps({"code": 0, "message": "", "data": ans},
                                               ensure_ascii=False) + "\n\n"
                API4ConversationService.append_message(conv.id, conv.to_dict())
            except Exception as e:
                yield "data:" + json.dumps({"code": 500, "message": str(e),
                                            "data": {"answer": "**ERROR**: " + str(e), "reference": []}},
                                           ensure_ascii=False) + "\n\n"
            yield "data:" + json.dumps({"code": 0, "message": "", "data": True}, ensure_ascii=False) + "\n\n"

        if req.get("stream", True):
            resp = Response(stream(), mimetype="text/event-stream")
            resp.headers.add_header("Cache-control", "no-cache")
            resp.headers.add_header("Connection", "keep-alive")
            resp.headers.add_header("X-Accel-Buffering", "no")
            resp.headers.add_header("Content-Type", "text/event-stream; charset=utf-8")
            return resp

        answer = None
        for ans in chat(dia, msg, **req):
            answer = ans
            fillin_conv(ans)
            API4ConversationService.append_message(conv.id, conv.to_dict())
            break
        rename_field(answer)
        return get_json_result(data=answer)

    except Exception as e:
        return server_error_response(e)


@manager.route('/conversation/<conversation_id>', methods=['GET'])  # noqa: F821
# @login_required
def get_conversation(conversation_id):
    token = request.headers.get('Authorization').split()[1]
    objs = APIToken.query(token=token)
    if not objs:
        return get_json_result(
            data=False, message='Authentication error: API key is invalid!"', code=settings.RetCode.AUTHENTICATION_ERROR)

    try:
        e, conv = API4ConversationService.get_by_id(conversation_id)
        if not e:
            return get_data_error_result(message="Conversation not found!")

        conv = conv.to_dict()
        if token != APIToken.query(dialog_id=conv['dialog_id'])[0].token:
            return get_json_result(data=False, message='Authentication error: API key is invalid for this conversation_id!"',
                                   code=settings.RetCode.AUTHENTICATION_ERROR)

        for referenct_i in conv['reference']:
            if referenct_i is None or len(referenct_i) == 0:
                continue
            for chunk_i in referenct_i['chunks']:
                if 'docnm_kwd' in chunk_i.keys():
                    chunk_i['doc_name'] = chunk_i['docnm_kwd']
                    chunk_i.pop('docnm_kwd')
        return get_json_result(data=conv)
    except Exception as e:
        return server_error_response(e)


@manager.route('/document/upload', methods=['POST'])  # noqa: F821
@validate_request("kb_name")
def upload():
    token = request.headers.get('Authorization').split()[1]
    objs = APIToken.query(token=token)
    if not objs:
        return get_json_result(
            data=False, message='Authentication error: API key is invalid!"', code=settings.RetCode.AUTHENTICATION_ERROR)

    kb_name = request.form.get("kb_name").strip()
    tenant_id = objs[0].tenant_id

    try:
        e, kb = KnowledgebaseService.get_by_name(kb_name, tenant_id)
        if not e:
            return get_data_error_result(
                message="Can't find this knowledgebase!")
        kb_id = kb.id
    except Exception as e:
        return server_error_response(e)

    if 'file' not in request.files:
        return get_json_result(
            data=False, message='No file part!', code=settings.RetCode.ARGUMENT_ERROR)

    file = request.files['file']
    if file.filename == '':
        return get_json_result(
            data=False, message='No file selected!', code=settings.RetCode.ARGUMENT_ERROR)

    root_folder = FileService.get_root_folder(tenant_id)
    pf_id = root_folder["id"]
    FileService.init_knowledgebase_docs(pf_id, tenant_id)
    kb_root_folder = FileService.get_kb_folder(tenant_id)
    kb_folder = FileService.new_a_file_from_kb(kb.tenant_id, kb.name, kb_root_folder["id"])

    try:
        if DocumentService.get_doc_count(kb.tenant_id) >= int(os.environ.get('MAX_FILE_NUM_PER_USER', 8192)):
            return get_data_error_result(
                message="Exceed the maximum file number of a free user!")

        filename = duplicate_name(
            DocumentService.query,
            name=file.filename,
            kb_id=kb_id)
        filetype = filename_type(filename)
        if not filetype:
            return get_data_error_result(
                message="This type of file has not been supported yet!")

        location = filename
        while STORAGE_IMPL.obj_exist(kb_id, location):
            location += "_"
        blob = request.files['file'].read()
        STORAGE_IMPL.put(kb_id, location, blob)

        # Extract document content for metadata analysis
        document_text = ""
        try:
            # Reset file pointer before parsing
            file.seek(0)
            # Parse document content for metadata extraction
            parsed_content = FileService.parse_docs([file], tenant_id)
            document_text = parsed_content[:10000]  # Limit text for LLM processing
        except Exception as e:
            logging.warning(f"Failed to parse document content for metadata: {str(e)}")

        # Reset file pointer again before reading blob
        file.seek(0)
        blob = request.files['file'].read()
        STORAGE_IMPL.put(kb_id, location, blob)

        # Extract metadata using LLM
        metadata = {}
        if document_text.strip():
            try:
                # Get LLM bundle for metadata extraction
                llm_bundle = LLMBundle(kb.tenant_id, LLMType.CHAT, kb.llm_id if hasattr(kb, 'llm_id') else None)
                metadata = FileService.extract_metadata_with_llm(document_text, llm_bundle)
            except Exception as e:
                logging.warning(f"Failed to extract metadata: {str(e)}")
                metadata = {
                    "domain": "Tổng quát",
                    "industry": "Không xác định",
                    "knowledge_type": "Tài liệu nội bộ",
                    "role_target": ["Người dùng chung"],
                    "tone": "Chuyên nghiệp, trang trọng",
                    "context_user": {
                        "intent": "Tham khảo thông tin",
                        "behavior": "Tìm kiếm thông tin cần thiết",
                        "channel": "Hệ thống nội bộ"
                    },
                    "keywords": [],
                    "version": "v1.0",
                    "suggested_tags": ["Tài liệu", "Tham khảo"],
                    "summary": "Tài liệu tham khảo chung cho hệ thống nội bộ",
                    "language": "vi"
                }

        doc = {
            "id": get_uuid(),
            "kb_id": kb.id,
            "parser_id": kb.parser_id,
            "parser_config": kb.parser_config,
            "created_by": kb.tenant_id,
            "type": filetype,
            "name": filename,
            "location": location,
            "size": len(blob),
            "thumbnail": thumbnail(filename, blob),
<<<<<<< HEAD
            "meta_fields": metadata  # Store extracted metadata
=======
            "suffix": Path(filename).suffix.lstrip("."),
>>>>>>> 0b6153d2
        }

        form_data = request.form
        if "parser_id" in form_data.keys():
            if request.form.get("parser_id").strip() in list(vars(ParserType).values())[1:-3]:
                doc["parser_id"] = request.form.get("parser_id").strip()
        if doc["type"] == FileType.VISUAL:
            doc["parser_id"] = ParserType.PICTURE.value
        if doc["type"] == FileType.AURAL:
            doc["parser_id"] = ParserType.AUDIO.value
        if re.search(r"\.(ppt|pptx|pages)$", filename):
            doc["parser_id"] = ParserType.PRESENTATION.value
        if re.search(r"\.(eml)$", filename):
            doc["parser_id"] = ParserType.EMAIL.value

        doc_result = DocumentService.insert(doc)
        FileService.add_file_from_kb(doc, kb_folder["id"], kb.tenant_id)
    except Exception as e:
        return server_error_response(e)

    if "run" in form_data.keys():
        if request.form.get("run").strip() == "1":
            try:
                info = {"run": 1, "progress": 0}
                info["progress_msg"] = ""
                info["chunk_num"] = 0
                info["token_num"] = 0
                DocumentService.update_by_id(doc["id"], info)
                # if str(req["run"]) == TaskStatus.CANCEL.value:
                tenant_id = DocumentService.get_tenant_id(doc["id"])
                if not tenant_id:
                    return get_data_error_result(message="Tenant not found!")

                # e, doc = DocumentService.get_by_id(doc["id"])
                TaskService.filter_delete([Task.doc_id == doc["id"]])
                e, doc = DocumentService.get_by_id(doc["id"])
                doc = doc.to_dict()
                doc["tenant_id"] = tenant_id
                bucket, name = File2DocumentService.get_storage_address(doc_id=doc["id"])
                queue_tasks(doc, bucket, name, 0)
            except Exception as e:
                return server_error_response(e)

    return get_json_result(data=doc_result.to_json())


@manager.route('/document/upload_and_parse', methods=['POST'])  # noqa: F821
@validate_request("conversation_id")
def upload_parse():
    token = request.headers.get('Authorization').split()[1]
    objs = APIToken.query(token=token)
    if not objs:
        return get_json_result(
            data=False, message='Authentication error: API key is invalid!"', code=settings.RetCode.AUTHENTICATION_ERROR)

    if 'file' not in request.files:
        return get_json_result(
            data=False, message='No file part!', code=settings.RetCode.ARGUMENT_ERROR)

    file_objs = request.files.getlist('file')
    for file_obj in file_objs:
        if file_obj.filename == '':
            return get_json_result(
                data=False, message='No file selected!', code=settings.RetCode.ARGUMENT_ERROR)

    doc_ids = doc_upload_and_parse(request.form.get("conversation_id"), file_objs, objs[0].tenant_id)
    return get_json_result(data=doc_ids)


@manager.route('/list_chunks', methods=['POST'])  # noqa: F821
# @login_required
def list_chunks():
    token = request.headers.get('Authorization').split()[1]
    objs = APIToken.query(token=token)
    if not objs:
        return get_json_result(
            data=False, message='Authentication error: API key is invalid!"', code=settings.RetCode.AUTHENTICATION_ERROR)

    req = request.json

    try:
        if "doc_name" in req.keys():
            tenant_id = DocumentService.get_tenant_id_by_name(req['doc_name'])
            doc_id = DocumentService.get_doc_id_by_doc_name(req['doc_name'])

        elif "doc_id" in req.keys():
            tenant_id = DocumentService.get_tenant_id(req['doc_id'])
            doc_id = req['doc_id']
        else:
            return get_json_result(
                data=False, message="Can't find doc_name or doc_id"
            )
        kb_ids = KnowledgebaseService.get_kb_ids(tenant_id)

        res = settings.retrievaler.chunk_list(doc_id, tenant_id, kb_ids)
        res = [
            {
                "content": res_item["content_with_weight"],
                "doc_name": res_item["docnm_kwd"],
                "image_id": res_item["img_id"]
            } for res_item in res
        ]

    except Exception as e:
        return server_error_response(e)

    return get_json_result(data=res)

@manager.route('/get_chunk/<chunk_id>', methods=['GET'])  # noqa: F821
# @login_required
def get_chunk(chunk_id):
    from rag.nlp import search
    token = request.headers.get('Authorization').split()[1]
    objs = APIToken.query(token=token)
    if not objs:
        return get_json_result(
            data=False, message='Authentication error: API key is invalid!"', code=settings.RetCode.AUTHENTICATION_ERROR)
    try:
        tenant_id = objs[0].tenant_id
        kb_ids = KnowledgebaseService.get_kb_ids(tenant_id)
        chunk = settings.docStoreConn.get(chunk_id, search.index_name(tenant_id), kb_ids)
        if chunk is None:
            return server_error_response(Exception("Chunk not found"))
        k = []
        for n in chunk.keys():
            if re.search(r"(_vec$|_sm_|_tks|_ltks)", n):
                k.append(n)
        for n in k:
            del chunk[n]

        return get_json_result(data=chunk)
    except Exception as e:
        return server_error_response(e)

@manager.route('/list_kb_docs', methods=['POST'])  # noqa: F821
# @login_required
def list_kb_docs():
    token = request.headers.get('Authorization').split()[1]
    objs = APIToken.query(token=token)
    if not objs:
        return get_json_result(
            data=False, message='Authentication error: API key is invalid!"', code=settings.RetCode.AUTHENTICATION_ERROR)

    req = request.json
    tenant_id = objs[0].tenant_id
    kb_name = req.get("kb_name", "").strip()

    try:
        e, kb = KnowledgebaseService.get_by_name(kb_name, tenant_id)
        if not e:
            return get_data_error_result(
                message="Can't find this knowledgebase!")
        kb_id = kb.id

    except Exception as e:
        return server_error_response(e)

    page_number = int(req.get("page", 1))
    items_per_page = int(req.get("page_size", 15))
    orderby = req.get("orderby", "create_time")
    desc = req.get("desc", True)
    keywords = req.get("keywords", "")
    status = req.get("status", [])
    if status:
        invalid_status = {s for s in status if s not in VALID_TASK_STATUS}
        if invalid_status:
            return get_data_error_result(
                message=f"Invalid filter status conditions: {', '.join(invalid_status)}"
            )
    types = req.get("types", [])
    if types:
        invalid_types = {t for t in types if t not in VALID_FILE_TYPES}
        if invalid_types:
            return get_data_error_result(
                message=f"Invalid filter conditions: {', '.join(invalid_types)} type{'s' if len(invalid_types) > 1 else ''}"
            )
    try:
        docs, tol = DocumentService.get_by_kb_id(
            kb_id, page_number, items_per_page, orderby, desc, keywords, status, types)
        docs = [{"doc_id": doc['id'], "doc_name": doc['name']} for doc in docs]

        return get_json_result(data={"total": tol, "docs": docs})

    except Exception as e:
        return server_error_response(e)


@manager.route('/document/infos', methods=['POST'])  # noqa: F821
@validate_request("doc_ids")
def docinfos():
    token = request.headers.get('Authorization').split()[1]
    objs = APIToken.query(token=token)
    if not objs:
        return get_json_result(
            data=False, message='Authentication error: API key is invalid!"', code=settings.RetCode.AUTHENTICATION_ERROR)
    req = request.json
    doc_ids = req["doc_ids"]
    docs = DocumentService.get_by_ids(doc_ids)
    return get_json_result(data=list(docs.dicts()))


@manager.route('/document', methods=['DELETE'])  # noqa: F821
# @login_required
def document_rm():
    token = request.headers.get('Authorization').split()[1]
    objs = APIToken.query(token=token)
    if not objs:
        return get_json_result(
            data=False, message='Authentication error: API key is invalid!"', code=settings.RetCode.AUTHENTICATION_ERROR)

    tenant_id = objs[0].tenant_id
    req = request.json
    try:
        doc_ids = DocumentService.get_doc_ids_by_doc_names(req.get("doc_names", []))
        for doc_id in req.get("doc_ids", []):
            if doc_id not in doc_ids:
                doc_ids.append(doc_id)

        if not doc_ids:
            return get_json_result(
                data=False, message="Can't find doc_names or doc_ids"
            )

    except Exception as e:
        return server_error_response(e)

    root_folder = FileService.get_root_folder(tenant_id)
    pf_id = root_folder["id"]
    FileService.init_knowledgebase_docs(pf_id, tenant_id)

    errors = ""
    docs = DocumentService.get_by_ids(doc_ids)
    doc_dic = {}
    for doc in docs:
        doc_dic[doc.id] = doc

    for doc_id in doc_ids:
        try:
            if doc_id not in doc_dic:
                return get_data_error_result(message="Document not found!")
            doc = doc_dic[doc_id]
            tenant_id = DocumentService.get_tenant_id(doc_id)
            if not tenant_id:
                return get_data_error_result(message="Tenant not found!")

            b, n = File2DocumentService.get_storage_address(doc_id=doc_id)

            if not DocumentService.remove_document(doc, tenant_id):
                return get_data_error_result(
                    message="Database error (Document removal)!")

            f2d = File2DocumentService.get_by_document_id(doc_id)
            FileService.filter_delete([File.source_type == FileSource.KNOWLEDGEBASE, File.id == f2d[0].file_id])
            File2DocumentService.delete_by_document_id(doc_id)

            STORAGE_IMPL.rm(b, n)
        except Exception as e:
            errors += str(e)

    if errors:
        return get_json_result(data=False, message=errors, code=settings.RetCode.SERVER_ERROR)

    return get_json_result(data=True)


@manager.route('/completion_aibotk', methods=['POST'])  # noqa: F821
@validate_request("Authorization", "conversation_id", "word")
def completion_faq():
    import base64
    req = request.json

    token = req["Authorization"]
    objs = APIToken.query(token=token)
    if not objs:
        return get_json_result(
            data=False, message='Authentication error: API key is invalid!"', code=settings.RetCode.AUTHENTICATION_ERROR)

    e, conv = API4ConversationService.get_by_id(req["conversation_id"])
    if not e:
        return get_data_error_result(message="Conversation not found!")
    if "quote" not in req:
        req["quote"] = True

    msg = []
    msg.append({"role": "user", "content": req["word"]})
    if not msg[-1].get("id"):
        msg[-1]["id"] = get_uuid()
    message_id = msg[-1]["id"]

    def fillin_conv(ans):
        nonlocal conv, message_id
        if not conv.reference:
            conv.reference.append(ans["reference"])
        else:
            conv.reference[-1] = ans["reference"]
        conv.message[-1] = {"role": "assistant", "content": ans["answer"], "id": message_id}
        ans["id"] = message_id

    try:
        if conv.source == "agent":
            conv.message.append(msg[-1])
            e, cvs = UserCanvasService.get_by_id(conv.dialog_id)
            if not e:
                return server_error_response("canvas not found.")

            if not isinstance(cvs.dsl, str):
                cvs.dsl = json.dumps(cvs.dsl, ensure_ascii=False)

            if not conv.reference:
                conv.reference = []
            conv.message.append({"role": "assistant", "content": "", "id": message_id})
            conv.reference.append({"chunks": [], "doc_aggs": []})

            final_ans = {"reference": [], "doc_aggs": []}
            canvas = Canvas(cvs.dsl, objs[0].tenant_id)

            canvas.messages.append(msg[-1])
            canvas.add_user_input(msg[-1]["content"])
            answer = canvas.run(stream=False)

            assert answer is not None, "Nothing. Is it over?"

            data_type_picture = {
                "type": 3,
                "url": "base64 content"
            }
            data = [
                {
                    "type": 1,
                    "content": ""
                }
            ]
            final_ans["content"] = "\n".join(answer["content"]) if "content" in answer else ""
            canvas.messages.append({"role": "assistant", "content": final_ans["content"], "id": message_id})
            if final_ans.get("reference"):
                canvas.reference.append(final_ans["reference"])
            cvs.dsl = json.loads(str(canvas))

            ans = {"answer": final_ans["content"], "reference": final_ans.get("reference", [])}
            data[0]["content"] += re.sub(r'##\d\$\$', '', ans["answer"])
            fillin_conv(ans)
            API4ConversationService.append_message(conv.id, conv.to_dict())

            chunk_idxs = [int(match[2]) for match in re.findall(r'##\d\$\$', ans["answer"])]
            for chunk_idx in chunk_idxs[:1]:
                if ans["reference"]["chunks"][chunk_idx]["img_id"]:
                    try:
                        bkt, nm = ans["reference"]["chunks"][chunk_idx]["img_id"].split("-")
                        response = STORAGE_IMPL.get(bkt, nm)
                        data_type_picture["url"] = base64.b64encode(response).decode('utf-8')
                        data.append(data_type_picture)
                        break
                    except Exception as e:
                        return server_error_response(e)

            response = {"code": 200, "msg": "success", "data": data}
            return response

        # ******************For dialog******************
        conv.message.append(msg[-1])
        e, dia = DialogService.get_by_id(conv.dialog_id)
        if not e:
            return get_data_error_result(message="Dialog not found!")
        del req["conversation_id"]

        if not conv.reference:
            conv.reference = []
        conv.message.append({"role": "assistant", "content": "", "id": message_id})
        conv.reference.append({"chunks": [], "doc_aggs": []})

        data_type_picture = {
            "type": 3,
            "url": "base64 content"
        }
        data = [
            {
                "type": 1,
                "content": ""
            }
        ]
        ans = ""
        for a in chat(dia, msg, stream=False, **req):
            ans = a
            break
        data[0]["content"] += re.sub(r'##\d\$\$', '', ans["answer"])
        fillin_conv(ans)
        API4ConversationService.append_message(conv.id, conv.to_dict())

        chunk_idxs = [int(match[2]) for match in re.findall(r'##\d\$\$', ans["answer"])]
        for chunk_idx in chunk_idxs[:1]:
            if ans["reference"]["chunks"][chunk_idx]["img_id"]:
                try:
                    bkt, nm = ans["reference"]["chunks"][chunk_idx]["img_id"].split("-")
                    response = STORAGE_IMPL.get(bkt, nm)
                    data_type_picture["url"] = base64.b64encode(response).decode('utf-8')
                    data.append(data_type_picture)
                    break
                except Exception as e:
                    return server_error_response(e)

        response = {"code": 200, "msg": "success", "data": data}
        return response

    except Exception as e:
        return server_error_response(e)


@manager.route('/retrieval', methods=['POST'])  # noqa: F821
@validate_request("kb_id", "question")
def retrieval():
    token = request.headers.get('Authorization').split()[1]
    objs = APIToken.query(token=token)
    if not objs:
        return get_json_result(
            data=False, message='Authentication error: API key is invalid!"', code=settings.RetCode.AUTHENTICATION_ERROR)

    req = request.json
    kb_ids = req.get("kb_id", [])
    doc_ids = req.get("doc_ids", [])
    question = req.get("question")
    page = int(req.get("page", 1))
    size = int(req.get("page_size", 30))
    similarity_threshold = float(req.get("similarity_threshold", 0.2))
    vector_similarity_weight = float(req.get("vector_similarity_weight", 0.3))
    top = int(req.get("top_k", 1024))
    highlight = bool(req.get("highlight", False)) 

    try:
        kbs = KnowledgebaseService.get_by_ids(kb_ids)
        embd_nms = list(set([kb.embd_id for kb in kbs]))
        if len(embd_nms) != 1:
            return get_json_result(
                data=False, message='Knowledge bases use different embedding models or does not exist."',
                code=settings.RetCode.AUTHENTICATION_ERROR)

        embd_mdl = LLMBundle(kbs[0].tenant_id, LLMType.EMBEDDING, llm_name=kbs[0].embd_id)
        rerank_mdl = None
        if req.get("rerank_id"):
            rerank_mdl = LLMBundle(kbs[0].tenant_id, LLMType.RERANK, llm_name=req["rerank_id"])
        if req.get("keyword", False):
            chat_mdl = LLMBundle(kbs[0].tenant_id, LLMType.CHAT)
            question += keyword_extraction(chat_mdl, question)
        ranks = settings.retrievaler.retrieval(question, embd_mdl, kbs[0].tenant_id, kb_ids, page, size,
                                               similarity_threshold, vector_similarity_weight, top,
                                               doc_ids, rerank_mdl=rerank_mdl, highlight= highlight,
                                               rank_feature=label_question(question, kbs))
        for c in ranks["chunks"]:
            c.pop("vector", None)
        return get_json_result(data=ranks)
    except Exception as e:
        if str(e).find("not_found") > 0:
            return get_json_result(data=False, message='No chunk found! Check the chunk status please!',
                                   code=settings.RetCode.DATA_ERROR)
        return server_error_response(e)<|MERGE_RESOLUTION|>--- conflicted
+++ resolved
@@ -486,11 +486,8 @@
             "location": location,
             "size": len(blob),
             "thumbnail": thumbnail(filename, blob),
-<<<<<<< HEAD
+            "suffix": Path(filename).suffix.lstrip("."),
             "meta_fields": metadata  # Store extracted metadata
-=======
-            "suffix": Path(filename).suffix.lstrip("."),
->>>>>>> 0b6153d2
         }
 
         form_data = request.form
