--- conflicted
+++ resolved
@@ -558,260 +558,8 @@
 
 class QWenChat(Base):
     def __init__(self, key, model_name=Generation.Models.qwen_turbo, base_url=None, **kwargs):
-<<<<<<< HEAD
-        super().__init__(key, model_name, base_url=base_url, **kwargs)
-
-        import dashscope
-
-        dashscope.api_key = key
-        self.model_name = model_name
-        if self.is_reasoning_model(self.model_name) or self.model_name in ["qwen-vl-plus", "qwen-vl-plus-latest", "qwen-vl-max", "qwen-vl-max-latest"]:
-            # Use the provided base_url or default to the international endpoint
-            if not base_url:
-                base_url = "https://dashscope.aliyuncs.com/compatible-mode/v1"
-            super().__init__(key, model_name, base_url, **kwargs)
-
-    def chat_with_tools(self, system: str, history: list, gen_conf: dict) -> tuple[str, int]:
-        if "max_tokens" in gen_conf:
-            del gen_conf["max_tokens"]
-        # if self.is_reasoning_model(self.model_name):
-        #     return super().chat(system, history, gen_conf)
-
-        stream_flag = str(os.environ.get("QWEN_CHAT_BY_STREAM", "true")).lower() == "true"
-        if not stream_flag:
-            from http import HTTPStatus
-
-            tools = self.tools
-
-            if system:
-                history.insert(0, {"role": "system", "content": system})
-
-            response = Generation.call(self.model_name, messages=history, result_format="message", tools=tools, **gen_conf)
-            ans = ""
-            tk_count = 0
-            if response.status_code == HTTPStatus.OK:
-                assistant_output = response.output.choices[0].message
-                if not ans and "tool_calls" not in assistant_output and "reasoning_content" in assistant_output:
-                    ans += "<think>" + ans + "</think>"
-                ans += response.output.choices[0].message.content
-
-                if "tool_calls" not in assistant_output:
-                    tk_count += self.total_token_count(response)
-                    if response.output.choices[0].get("finish_reason", "") == "length":
-                        if is_chinese([ans]):
-                            ans += LENGTH_NOTIFICATION_CN
-                        else:
-                            ans += LENGTH_NOTIFICATION_EN
-                    return ans, tk_count
-
-                tk_count += self.total_token_count(response)
-                history.append(assistant_output)
-
-                while "tool_calls" in assistant_output:
-                    tool_info = {"content": "", "role": "tool", "tool_call_id": assistant_output.tool_calls[0]["id"]}
-                    tool_name = assistant_output.tool_calls[0]["function"]["name"]
-                    if tool_name:
-                        arguments = json.loads(assistant_output.tool_calls[0]["function"]["arguments"])
-                        tool_info["content"] = self.toolcall_sessions[tool_name].tool_call(name=tool_name, arguments=arguments)
-                    history.append(tool_info)
-
-                    response = Generation.call(self.model_name, messages=history, result_format="message", tools=self.tools, **gen_conf)
-                    if response.output.choices[0].get("finish_reason", "") == "length":
-                        tk_count += self.total_token_count(response)
-                        if is_chinese([ans]):
-                            ans += LENGTH_NOTIFICATION_CN
-                        else:
-                            ans += LENGTH_NOTIFICATION_EN
-                        return ans, tk_count
-
-                    tk_count += self.total_token_count(response)
-                    assistant_output = response.output.choices[0].message
-                    if assistant_output.content is None:
-                        assistant_output.content = ""
-                    history.append(response)
-                ans += assistant_output["content"]
-                return ans, tk_count
-            else:
-                return "**ERROR**: " + response.message, tk_count
-        else:
-            result_list = []
-            for result in self._chat_streamly_with_tools(system, history, gen_conf, incremental_output=True):
-                result_list.append(result)
-            error_msg_list = [result for result in result_list if str(result).find("**ERROR**") >= 0]
-            if len(error_msg_list) > 0:
-                return "**ERROR**: " + "".join(error_msg_list), 0
-            else:
-                return "".join(result_list[:-1]), result_list[-1]
-
-    def _chat(self, history, gen_conf):
-        if self.is_reasoning_model(self.model_name) or self.model_name in ["qwen-vl-plus", "qwen-vl-plus-latest", "qwen-vl-max", "qwen-vl-max-latest"]:
-            return super()._chat(history, gen_conf)
-        response = Generation.call(self.model_name, messages=history, result_format="message", **gen_conf)
-        ans = ""
-        tk_count = 0
-        if response.status_code == HTTPStatus.OK:
-            ans += response.output.choices[0]["message"]["content"]
-            tk_count += self.total_token_count(response)
-            if response.output.choices[0].get("finish_reason", "") == "length":
-                if is_chinese([ans]):
-                    ans += LENGTH_NOTIFICATION_CN
-                else:
-                    ans += LENGTH_NOTIFICATION_EN
-            return ans, tk_count
-        return "**ERROR**: " + response.message, tk_count
-
-    def _wrap_toolcall_message(self, old_message, message):
-        if not old_message:
-            return message
-        tool_call_id = message["tool_calls"][0].get("id")
-        if tool_call_id:
-            old_message.tool_calls[0]["id"] = tool_call_id
-        function = message.tool_calls[0]["function"]
-        if function:
-            if function.get("name"):
-                old_message.tool_calls[0]["function"]["name"] = function["name"]
-            if function.get("arguments"):
-                old_message.tool_calls[0]["function"]["arguments"] += function["arguments"]
-        return old_message
-
-    def _chat_streamly_with_tools(self, system: str, history: list, gen_conf: dict, incremental_output=True):
-        from http import HTTPStatus
-
-        if system:
-            history.insert(0, {"role": "system", "content": system})
-        if "max_tokens" in gen_conf:
-            del gen_conf["max_tokens"]
-        ans = ""
-        tk_count = 0
-        try:
-            response = Generation.call(self.model_name, messages=history, result_format="message", tools=self.tools, stream=True, incremental_output=incremental_output, **gen_conf)
-            tool_info = {"content": "", "role": "tool"}
-            toolcall_message = None
-            tool_name = ""
-            tool_arguments = ""
-            finish_completion = False
-            reasoning_start = False
-            while not finish_completion:
-                for resp in response:
-                    if resp.status_code == HTTPStatus.OK:
-                        assistant_output = resp.output.choices[0].message
-                        ans = resp.output.choices[0].message.content
-                        if not ans and "tool_calls" not in assistant_output and "reasoning_content" in assistant_output:
-                            ans = resp.output.choices[0].message.reasoning_content
-                            if not reasoning_start:
-                                reasoning_start = True
-                                ans = "<think>" + ans
-                            else:
-                                ans = ans + "</think>"
-
-                        if "tool_calls" not in assistant_output:
-                            reasoning_start = False
-                            tk_count += self.total_token_count(resp)
-                            if resp.output.choices[0].get("finish_reason", "") == "length":
-                                if is_chinese([ans]):
-                                    ans += LENGTH_NOTIFICATION_CN
-                                else:
-                                    ans += LENGTH_NOTIFICATION_EN
-                            finish_reason = resp.output.choices[0]["finish_reason"]
-                            if finish_reason == "stop":
-                                finish_completion = True
-                                yield ans
-                                break
-                            yield ans
-                            continue
-
-                        tk_count += self.total_token_count(resp)
-                        toolcall_message = self._wrap_toolcall_message(toolcall_message, assistant_output)
-                        if "tool_calls" in assistant_output:
-                            tool_call_finish_reason = resp.output.choices[0]["finish_reason"]
-                            if tool_call_finish_reason == "tool_calls":
-                                try:
-                                    tool_arguments = json.loads(toolcall_message.tool_calls[0]["function"]["arguments"])
-                                except Exception as e:
-                                    logging.exception(msg="_chat_streamly_with_tool tool call error")
-                                    yield ans + "\n**ERROR**: " + str(e)
-                                    finish_completion = True
-                                    break
-
-                                tool_name = toolcall_message.tool_calls[0]["function"]["name"]
-                                history.append(toolcall_message)
-                                tool_info["content"] = self.toolcall_sessions[tool_name].tool_call(name=tool_name, arguments=tool_arguments)
-                                history.append(tool_info)
-                                tool_info = {"content": "", "role": "tool"}
-                                tool_name = ""
-                                tool_arguments = ""
-                                toolcall_message = None
-                                response = Generation.call(self.model_name, messages=history, result_format="message", tools=self.tools, stream=True, incremental_output=incremental_output, **gen_conf)
-                    else:
-                        yield (
-                            ans + "\n**ERROR**: " + resp.output.choices[0].message
-                            if not re.search(r" (key|quota)", str(resp.message).lower())
-                            else "Out of credit. Please set the API key in **settings > Model providers.**"
-                        )
-        except Exception as e:
-            logging.exception(msg="_chat_streamly_with_tool")
-            yield ans + "\n**ERROR**: " + str(e)
-        yield tk_count
-
-    def _chat_streamly(self, system, history, gen_conf, incremental_output=True):
-        from http import HTTPStatus
-
-        if system:
-            history.insert(0, {"role": "system", "content": system})
-        if "max_tokens" in gen_conf:
-            del gen_conf["max_tokens"]
-        ans = ""
-        tk_count = 0
-        try:
-            response = Generation.call(self.model_name, messages=history, result_format="message", stream=True, incremental_output=incremental_output, **gen_conf)
-            for resp in response:
-                if resp.status_code == HTTPStatus.OK:
-                    ans = resp.output.choices[0]["message"]["content"]
-                    tk_count = self.total_token_count(resp)
-                    if resp.output.choices[0].get("finish_reason", "") == "length":
-                        if is_chinese([ans]):
-                            ans += LENGTH_NOTIFICATION_CN
-                        else:
-                            ans += LENGTH_NOTIFICATION_EN
-                    yield ans
-                else:
-                    yield (
-                        ans + "\n**ERROR**: " + resp.message
-                        if not re.search(r" (key|quota)", str(resp.message).lower())
-                        else "Out of credit. Please set the API key in **settings > Model providers.**"
-                    )
-        except Exception as e:
-            yield ans + "\n**ERROR**: " + str(e)
-
-        yield tk_count
-
-    def chat_streamly_with_tools(self, system: str, history: list, gen_conf: dict, incremental_output=True):
-        if "max_tokens" in gen_conf:
-            del gen_conf["max_tokens"]
-
-        for txt in self._chat_streamly_with_tools(system, history, gen_conf, incremental_output=incremental_output):
-            yield txt
-
-    def chat_streamly(self, system, history, gen_conf):
-        if "max_tokens" in gen_conf:
-            del gen_conf["max_tokens"]
-        if self.is_reasoning_model(self.model_name) or self.model_name in ["qwen-vl-plus", "qwen-vl-plus-latest", "qwen-vl-max", "qwen-vl-max-latest"]:
-            return super().chat_streamly(system, history, gen_conf)
-
-        return self._chat_streamly(system, history, gen_conf)
-
-    @staticmethod
-    def is_reasoning_model(model_name: str) -> bool:
-        return any(
-            [
-                model_name.lower().find("deepseek") >= 0,
-                model_name.lower().find("qwq") >= 0 and model_name.lower() != "qwq-32b-preview",
-            ]
-        )
-=======
         super().__init__(key, model_name, base_url="https://dashscope.aliyuncs.com/compatible-mode/v1", **kwargs)
         return
->>>>>>> 81b5ce53
 
 
 class ZhipuChat(Base):
