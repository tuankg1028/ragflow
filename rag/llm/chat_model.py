#
#  Copyright 2025 The InfiniFlow Authors. All Rights Reserved.
#
#  Licensed under the Apache License, Version 2.0 (the "License");
#  you may not use this file except in compliance with the License.
#  You may obtain a copy of the License at
#
#      http://www.apache.org/licenses/LICENSE-2.0
#
#  Unless required by applicable law or agreed to in writing, software
#  distributed under the License is distributed on an "AS IS" BASIS,
#  WITHOUT WARRANTIES OR CONDITIONS OF ANY KIND, either express or implied.
#  See the License for the specific language governing permissions and
#  limitations under the License.
#
import asyncio
import json
import logging
import os
import random
import time
from abc import ABC
from copy import deepcopy
from typing import Any, Protocol
from urllib.parse import urljoin

import json_repair
import openai
import requests
from dashscope import Generation
from ollama import Client
from openai import OpenAI
from openai.lib.azure import AzureOpenAI
from zhipuai import ZhipuAI
from vertexai.generative_models import SafetySetting, HarmCategory, HarmBlockThreshold

from rag.nlp import is_chinese, is_english
from rag.utils import num_tokens_from_string

# Error message constants
ERROR_PREFIX = "**ERROR**"
ERROR_RATE_LIMIT = "RATE_LIMIT_EXCEEDED"
ERROR_AUTHENTICATION = "AUTH_ERROR"
ERROR_INVALID_REQUEST = "INVALID_REQUEST"
ERROR_SERVER = "SERVER_ERROR"
ERROR_TIMEOUT = "TIMEOUT"
ERROR_CONNECTION = "CONNECTION_ERROR"
ERROR_MODEL = "MODEL_ERROR"
ERROR_CONTENT_FILTER = "CONTENT_FILTERED"
ERROR_QUOTA = "QUOTA_EXCEEDED"
ERROR_MAX_RETRIES = "MAX_RETRIES_EXCEEDED"
ERROR_GENERIC = "GENERIC_ERROR"

LENGTH_NOTIFICATION_CN = "······\n由于大模型的上下文窗口大小限制，回答已经被大模型截断。"
LENGTH_NOTIFICATION_EN = "...\nThe answer is truncated by your chosen LLM due to its limitation on context length."


class ToolCallSession(Protocol):
    def tool_call(self, name: str, arguments: dict[str, Any]) -> str: ...


class Base(ABC):
    def __init__(self, key, model_name, base_url, **kwargs):
        timeout = int(os.environ.get("LM_TIMEOUT_SECONDS", 600))
        self.client = OpenAI(api_key=key, base_url=base_url, timeout=timeout)
        self.model_name = model_name
        # Configure retry parameters
        self.max_retries = kwargs.get("max_retries", int(os.environ.get("LLM_MAX_RETRIES", 5)))
        self.base_delay = kwargs.get("retry_interval", float(os.environ.get("LLM_BASE_DELAY", 2.0)))
        self.max_rounds = kwargs.get("max_rounds", 5)
        self.is_tools = False
        self.tools = []
        self.toolcall_sessions = {}

    def _get_delay(self):
        """Calculate retry delay time"""
        return self.base_delay + random.uniform(0, 0.5)

    def _classify_error(self, error):
        """Classify error based on error message content"""
        error_str = str(error).lower()

        if "rate limit" in error_str or "429" in error_str or "tpm limit" in error_str or "too many requests" in error_str or "requests per minute" in error_str:
            return ERROR_RATE_LIMIT
        elif "auth" in error_str or "key" in error_str or "apikey" in error_str or "401" in error_str or "forbidden" in error_str or "permission" in error_str:
            return ERROR_AUTHENTICATION
        elif "invalid" in error_str or "bad request" in error_str or "400" in error_str or "format" in error_str or "malformed" in error_str or "parameter" in error_str:
            return ERROR_INVALID_REQUEST
        elif "server" in error_str or "502" in error_str or "503" in error_str or "504" in error_str or "500" in error_str or "unavailable" in error_str:
            return ERROR_SERVER
        elif "timeout" in error_str or "timed out" in error_str:
            return ERROR_TIMEOUT
        elif "connect" in error_str or "network" in error_str or "unreachable" in error_str or "dns" in error_str:
            return ERROR_CONNECTION
        elif "quota" in error_str or "capacity" in error_str or "credit" in error_str or "billing" in error_str or "limit" in error_str and "rate" not in error_str:
            return ERROR_QUOTA
        elif "filter" in error_str or "content" in error_str or "policy" in error_str or "blocked" in error_str or "safety" in error_str or "inappropriate" in error_str:
            return ERROR_CONTENT_FILTER
        elif "model" in error_str or "not found" in error_str or "does not exist" in error_str or "not available" in error_str:
            return ERROR_MODEL
        else:
            return ERROR_GENERIC

    def _clean_conf(self, gen_conf):
        if "max_tokens" in gen_conf:
            del gen_conf["max_tokens"]
        return gen_conf

    def _chat(self, history, gen_conf):
        response = self.client.chat.completions.create(model=self.model_name, messages=history, **gen_conf)

        if any([not response.choices, not response.choices[0].message, not response.choices[0].message.content]):
            return "", 0
        ans = response.choices[0].message.content.strip()
        if response.choices[0].finish_reason == "length":
            if is_chinese(ans):
                ans += LENGTH_NOTIFICATION_CN
            else:
                ans += LENGTH_NOTIFICATION_EN
        return ans, self.total_token_count(response)

    def _length_stop(self, ans):
        if is_chinese([ans]):
            return ans + LENGTH_NOTIFICATION_CN
        return ans + LENGTH_NOTIFICATION_EN

    def _exceptions(self, e, attempt):
        logging.exception("OpenAI cat_with_tools")
        # Classify the error
        error_code = self._classify_error(e)

        # Check if it's a rate limit error or server error and not the last attempt
        should_retry = (error_code == ERROR_RATE_LIMIT or error_code == ERROR_SERVER) and attempt < self.max_retries

        if should_retry:
            delay = self._get_delay()
            logging.warning(f"Error: {error_code}. Retrying in {delay:.2f} seconds... (Attempt {attempt + 1}/{self.max_retries})")
            time.sleep(delay)
        else:
            # For non-rate limit errors or the last attempt, return an error message
            if attempt == self.max_retries:
                error_code = ERROR_MAX_RETRIES
            return f"{ERROR_PREFIX}: {error_code} - {str(e)}"

    def _verbose_tool_use(self, name, args, res):
        return "<tool_call>" + json.dumps({
            "name": name,
            "args": args,
            "result": res
        }, ensure_ascii=False, indent=2) + "</tool_call>"

    def _append_history(self, hist, tool_call, tool_res):
        hist.append(
            {
                "role": "assistant",
                "tool_calls": [
                    {
                        "index": tool_call.index,
                        "id": tool_call.id,
                        "function": {
                            "name": tool_call.function.name,
                            "arguments": tool_call.function.arguments,
                        },
                        "type": "function",
                    },
                ],
            }
        )
        try:
            if isinstance(tool_res, dict):
                tool_res = json.dumps(tool_res, ensure_ascii=False)
        finally:
            hist.append({"role": "tool", "tool_call_id": tool_call.id, "content": str(tool_res)})
        return hist

    def bind_tools(self, toolcall_session, tools):
        if not (toolcall_session and tools):
            return
        self.is_tools = True

        for tool in tools:
            self.toolcall_sessions[tool["function"]["name"]] = toolcall_session
            self.tools.append(tool)

    def chat_with_tools(self, system: str, history: list, gen_conf: dict):
        gen_conf = self._clean_conf(gen_conf)
        if system:
            history.insert(0, {"role": "system", "content": system})

        gen_conf = self._clean_conf(gen_conf)
        ans = ""
        tk_count = 0
        hist = deepcopy(history)
        # Implement exponential backoff retry strategy
        for attempt in range(self.max_retries+1):
            history = hist
            try:
                for _ in range(self.max_rounds*2):
                    response = self.client.chat.completions.create(model=self.model_name, messages=history, tools=self.tools, **gen_conf)
                    tk_count += self.total_token_count(response)
                    if any([not response.choices, not response.choices[0].message]):
                        raise Exception(f"500 response structure error. Response: {response}")

                    if not hasattr(response.choices[0].message, "tool_calls") or not response.choices[0].message.tool_calls:
                        if hasattr(response.choices[0].message, "reasoning_content") and response.choices[0].message.reasoning_content:
                            ans += "<think>" + response.choices[0].message.reasoning_content + "</think>"

                        ans += response.choices[0].message.content
                        if response.choices[0].finish_reason == "length":
                            ans = self._length_stop(ans)

                        return ans, tk_count

                    for tool_call in response.choices[0].message.tool_calls:
                        name = tool_call.function.name
                        try:
                            args = json_repair.loads(tool_call.function.arguments)
                            tool_response = self.toolcall_sessions[name].tool_call(name, args)
                            history = self._append_history(history, tool_call, tool_response)
                            ans += self._verbose_tool_use(name, args, tool_response)
                        except Exception as e:
                            logging.exception(msg=f"Wrong JSON argument format in LLM tool call response: {tool_call}")
                            history.append({"role": "tool", "tool_call_id": tool_call.id, "content": f"Tool call error: \n{tool_call}\nException:\n" + str(e)})
                            ans += self._verbose_tool_use(name, {}, str(e))

            except Exception as e:
                e = self._exceptions(e, attempt)
                if e:
                    return e, tk_count
        assert False, "Shouldn't be here."

    def chat(self, system, history, gen_conf):
        if system:
            history.insert(0, {"role": "system", "content": system})
        gen_conf = self._clean_conf(gen_conf)

        # Implement exponential backoff retry strategy
        for attempt in range(self.max_retries + 1):
            try:
                return self._chat(history, gen_conf)
            except Exception as e:
                e = self._exceptions(e, attempt)
                if e:
                    return e, 0
        assert False, "Shouldn't be here."

    def _wrap_toolcall_message(self, stream):
        final_tool_calls = {}

        for chunk in stream:
            for tool_call in chunk.choices[0].delta.tool_calls or []:
                index = tool_call.index

                if index not in final_tool_calls:
                    final_tool_calls[index] = tool_call

                final_tool_calls[index].function.arguments += tool_call.function.arguments

        return final_tool_calls

    def chat_streamly_with_tools(self, system: str, history: list, gen_conf: dict):
        gen_conf = self._clean_conf(gen_conf)
        tools = self.tools
        if system:
            history.insert(0, {"role": "system", "content": system})

        total_tokens = 0
        hist = deepcopy(history)
        # Implement exponential backoff retry strategy
        for attempt in range(self.max_retries + 1):
            history = hist
            try:
                for _ in range(self.max_rounds*2):
                    reasoning_start = False
                    response = self.client.chat.completions.create(model=self.model_name, messages=history, stream=True, tools=tools, **gen_conf)
                    final_tool_calls = {}
                    answer = ""
                    for resp in response:
                        if resp.choices[0].delta.tool_calls:
                            for tool_call in resp.choices[0].delta.tool_calls or []:
                                index = tool_call.index

                                if index not in final_tool_calls:
                                    if not tool_call.function.arguments:
                                        tool_call.function.arguments = ""
                                    final_tool_calls[index] = tool_call
                                else:
                                    final_tool_calls[index].function.arguments += tool_call.function.arguments if tool_call.function.arguments else ""
                            continue

                        if any([not resp.choices, not resp.choices[0].delta, not hasattr(resp.choices[0].delta, "content")]):
                            raise Exception("500 response structure error.")

                        if not resp.choices[0].delta.content:
                            resp.choices[0].delta.content = ""

                        if hasattr(resp.choices[0].delta, "reasoning_content") and resp.choices[0].delta.reasoning_content:
                            ans = ""
                            if not reasoning_start:
                                reasoning_start = True
                                ans = "<think>"
                            ans += resp.choices[0].delta.reasoning_content + "</think>"
                            yield ans
                        else:
                            reasoning_start = False
                            answer += resp.choices[0].delta.content
                            yield resp.choices[0].delta.content

                        tol = self.total_token_count(resp)
                        if not tol:
                            total_tokens += num_tokens_from_string(resp.choices[0].delta.content)
                        else:
                            total_tokens += tol

                        finish_reason = resp.choices[0].finish_reason if hasattr(resp.choices[0], "finish_reason") else ""
                        if finish_reason == "length":
                            yield self._length_stop("")

                    if answer:
                        yield total_tokens
                        return

                    for tool_call in final_tool_calls.values():
                        name = tool_call.function.name
                        try:
                            args = json_repair.loads(tool_call.function.arguments)
                            tool_response = self.toolcall_session[name].tool_call(name, args)
                            history = self._append_history(history, tool_call, tool_response)
                            yield self._verbose_tool_use(name, args, tool_response)
                        except Exception as e:
                            logging.exception(msg=f"Wrong JSON argument format in LLM tool call response: {tool_call}")
                            history.append({"role": "tool", "tool_call_id": tool_call.id, "content": f"Tool call error: \n{tool_call}\nException:\n" + str(e)})
                            yield self._verbose_tool_use(name, {}, str(e))

            except Exception as e:
                e = self._exceptions(e, attempt)
                if e:
                    yield total_tokens
                    return

        yield total_tokens

    def chat_streamly(self, system, history, gen_conf):
        if system:
            history.insert(0, {"role": "system", "content": system})
        gen_conf = self._clean_conf(gen_conf)
        ans = ""
        total_tokens = 0
        reasoning_start = False
        try:
            response = self.client.chat.completions.create(model=self.model_name, messages=history, stream=True, **gen_conf)
            for resp in response:
                if not resp.choices:
                    continue
                if not resp.choices[0].delta.content:
                    resp.choices[0].delta.content = ""
                if hasattr(resp.choices[0].delta, "reasoning_content") and resp.choices[0].delta.reasoning_content:
                    ans = ""
                    if not reasoning_start:
                        reasoning_start = True
                        ans = "<think>"
                    ans += resp.choices[0].delta.reasoning_content + "</think>"
                else:
                    reasoning_start = False
                    ans = resp.choices[0].delta.content

                tol = self.total_token_count(resp)
                if not tol:
                    total_tokens += num_tokens_from_string(resp.choices[0].delta.content)
                else:
                    total_tokens += tol

                if resp.choices[0].finish_reason == "length":
                    if is_chinese(ans):
                        ans += LENGTH_NOTIFICATION_CN
                    else:
                        ans += LENGTH_NOTIFICATION_EN
                yield ans

        except openai.APIError as e:
            yield ans + "\n**ERROR**: " + str(e)

        yield total_tokens

    def total_token_count(self, resp):
        try:
            return resp.usage.total_tokens
        except Exception:
            pass
        try:
            return resp["usage"]["total_tokens"]
        except Exception:
            pass
        return 0

    def _calculate_dynamic_ctx(self, history):
        """Calculate dynamic context window size"""

        def count_tokens(text):
            """Calculate token count for text"""
            # Simple calculation: 1 token per ASCII character
            # 2 tokens for non-ASCII characters (Chinese, Japanese, Korean, etc.)
            total = 0
            for char in text:
                if ord(char) < 128:  # ASCII characters
                    total += 1
                else:  # Non-ASCII characters (Chinese, Japanese, Korean, etc.)
                    total += 2
            return total

        # Calculate total tokens for all messages
        total_tokens = 0
        for message in history:
            content = message.get("content", "")
            # Calculate content tokens
            content_tokens = count_tokens(content)
            # Add role marker token overhead
            role_tokens = 4
            total_tokens += content_tokens + role_tokens

        # Apply 1.2x buffer ratio
        total_tokens_with_buffer = int(total_tokens * 1.2)

        if total_tokens_with_buffer <= 8192:
            ctx_size = 8192
        else:
            ctx_multiplier = (total_tokens_with_buffer // 8192) + 1
            ctx_size = ctx_multiplier * 8192

        return ctx_size


class GptTurbo(Base):
    def __init__(self, key, model_name="gpt-3.5-turbo", base_url="https://api.openai.com/v1", **kwargs):
        if not base_url:
            base_url = "https://api.openai.com/v1"
        super().__init__(key, model_name, base_url, **kwargs)


class MoonshotChat(Base):
    def __init__(self, key, model_name="moonshot-v1-8k", base_url="https://api.moonshot.cn/v1", **kwargs):
        if not base_url:
            base_url = "https://api.moonshot.cn/v1"
        super().__init__(key, model_name, base_url)


class XinferenceChat(Base):
    def __init__(self, key=None, model_name="", base_url="", **kwargs):
        if not base_url:
            raise ValueError("Local llm url cannot be None")
        base_url = urljoin(base_url, "v1")
        super().__init__(key, model_name, base_url, **kwargs)


class HuggingFaceChat(Base):
    def __init__(self, key=None, model_name="", base_url="", **kwargs):
        if not base_url:
            raise ValueError("Local llm url cannot be None")
        base_url = urljoin(base_url, "v1")
        super().__init__(key, model_name.split("___")[0], base_url, **kwargs)


class ModelScopeChat(Base):
    def __init__(self, key=None, model_name="", base_url="", **kwargs):
        if not base_url:
            raise ValueError("Local llm url cannot be None")
        base_url = urljoin(base_url, "v1")
        super().__init__(key, model_name.split("___")[0], base_url, **kwargs)


class DeepSeekChat(Base):
    def __init__(self, key, model_name="deepseek-chat", base_url="https://api.deepseek.com/v1", **kwargs):
        if not base_url:
            base_url = "https://api.deepseek.com/v1"
        super().__init__(key, model_name, base_url, **kwargs)


class AzureChat(Base):
    def __init__(self, key, model_name, base_url, **kwargs):
        api_key = json.loads(key).get("api_key", "")
        api_version = json.loads(key).get("api_version", "2024-02-01")
        super().__init__(key, model_name, base_url, **kwargs)
        self.client = AzureOpenAI(api_key=api_key, azure_endpoint=base_url, api_version=api_version)
        self.model_name = model_name


class BaiChuanChat(Base):
    def __init__(self, key, model_name="Baichuan3-Turbo", base_url="https://api.baichuan-ai.com/v1", **kwargs):
        if not base_url:
            base_url = "https://api.baichuan-ai.com/v1"
        super().__init__(key, model_name, base_url, **kwargs)

    @staticmethod
    def _format_params(params):
        return {
            "temperature": params.get("temperature", 0.3),
            "top_p": params.get("top_p", 0.85),
        }

    def _clean_conf(self, gen_conf):
        return {
            "temperature": gen_conf.get("temperature", 0.3),
            "top_p": gen_conf.get("top_p", 0.85),
        }

    def _chat(self, history, gen_conf):
        response = self.client.chat.completions.create(
            model=self.model_name,
            messages=history,
            extra_body={"tools": [{"type": "web_search", "web_search": {"enable": True, "search_mode": "performance_first"}}]},
            **gen_conf,
        )
        ans = response.choices[0].message.content.strip()
        if response.choices[0].finish_reason == "length":
            if is_chinese([ans]):
                ans += LENGTH_NOTIFICATION_CN
            else:
                ans += LENGTH_NOTIFICATION_EN
        return ans, self.total_token_count(response)

    def chat_streamly(self, system, history, gen_conf):
        if system:
            history.insert(0, {"role": "system", "content": system})
        if "max_tokens" in gen_conf:
            del gen_conf["max_tokens"]
        ans = ""
        total_tokens = 0
        try:
            response = self.client.chat.completions.create(
                model=self.model_name,
                messages=history,
                extra_body={"tools": [{"type": "web_search", "web_search": {"enable": True, "search_mode": "performance_first"}}]},
                stream=True,
                **self._format_params(gen_conf),
            )
            for resp in response:
                if not resp.choices:
                    continue
                if not resp.choices[0].delta.content:
                    resp.choices[0].delta.content = ""
                ans = resp.choices[0].delta.content
                tol = self.total_token_count(resp)
                if not tol:
                    total_tokens += num_tokens_from_string(resp.choices[0].delta.content)
                else:
                    total_tokens = tol
                if resp.choices[0].finish_reason == "length":
                    if is_chinese([ans]):
                        ans += LENGTH_NOTIFICATION_CN
                    else:
                        ans += LENGTH_NOTIFICATION_EN
                yield ans

        except Exception as e:
            yield ans + "\n**ERROR**: " + str(e)

        yield total_tokens


class QWenChat(Base):
    def __init__(self, key, model_name=Generation.Models.qwen_turbo, base_url=None, **kwargs):
        if not base_url:
<<<<<<< HEAD
                base_url = "https://dashscope.aliyuncs.com/compatible-mode/v1"
        super().__init__(key, model_name, base_url, **kwargs)
=======
            base_url = "https://dashscope.aliyuncs.com/compatible-mode/v1"
        super().__init__(key, model_name, base_url=base_url, **kwargs)
>>>>>>> e9bedcad
        return


class ZhipuChat(Base):
    def __init__(self, key, model_name="glm-3-turbo", base_url=None, **kwargs):
        super().__init__(key, model_name, base_url=base_url, **kwargs)

        self.client = ZhipuAI(api_key=key)
        self.model_name = model_name

    def _clean_conf(self, gen_conf):
        if "max_tokens" in gen_conf:
            del gen_conf["max_tokens"]
        if "presence_penalty" in gen_conf:
            del gen_conf["presence_penalty"]
        if "frequency_penalty" in gen_conf:
            del gen_conf["frequency_penalty"]
        return gen_conf

    def chat_with_tools(self, system: str, history: list, gen_conf: dict):
        if "presence_penalty" in gen_conf:
            del gen_conf["presence_penalty"]
        if "frequency_penalty" in gen_conf:
            del gen_conf["frequency_penalty"]

        return super().chat_with_tools(system, history, gen_conf)

    def chat_streamly(self, system, history, gen_conf):
        if system:
            history.insert(0, {"role": "system", "content": system})
        if "max_tokens" in gen_conf:
            del gen_conf["max_tokens"]
        if "presence_penalty" in gen_conf:
            del gen_conf["presence_penalty"]
        if "frequency_penalty" in gen_conf:
            del gen_conf["frequency_penalty"]
        ans = ""
        tk_count = 0
        try:
            response = self.client.chat.completions.create(model=self.model_name, messages=history, stream=True, **gen_conf)
            for resp in response:
                if not resp.choices[0].delta.content:
                    continue
                delta = resp.choices[0].delta.content
                ans = delta
                if resp.choices[0].finish_reason == "length":
                    if is_chinese(ans):
                        ans += LENGTH_NOTIFICATION_CN
                    else:
                        ans += LENGTH_NOTIFICATION_EN
                    tk_count = self.total_token_count(resp)
                if resp.choices[0].finish_reason == "stop":
                    tk_count = self.total_token_count(resp)
                yield ans
        except Exception as e:
            yield ans + "\n**ERROR**: " + str(e)

        yield tk_count

    def chat_streamly_with_tools(self, system: str, history: list, gen_conf: dict):
        if "presence_penalty" in gen_conf:
            del gen_conf["presence_penalty"]
        if "frequency_penalty" in gen_conf:
            del gen_conf["frequency_penalty"]

        return super().chat_streamly_with_tools(system, history, gen_conf)


class OllamaChat(Base):
    def __init__(self, key, model_name, base_url=None, **kwargs):
        super().__init__(key, model_name, base_url=base_url, **kwargs)

        self.client = Client(host=base_url) if not key or key == "x" else Client(host=base_url, headers={"Authorization": f"Bearer {key}"})
        self.model_name = model_name

    def _clean_conf(self, gen_conf):
        options = {}
        if "max_tokens" in gen_conf:
            options["num_predict"] = gen_conf["max_tokens"]
        for k in ["temperature", "top_p", "presence_penalty", "frequency_penalty"]:
            if k not in gen_conf:
                continue
            options[k] = gen_conf[k]
        return options

    def _chat(self, history, gen_conf):
        # Calculate context size
        ctx_size = self._calculate_dynamic_ctx(history)

        gen_conf["num_ctx"] = ctx_size
        response = self.client.chat(model=self.model_name, messages=history, options=gen_conf, keep_alive=-1)
        ans = response["message"]["content"].strip()
        token_count = response.get("eval_count", 0) + response.get("prompt_eval_count", 0)
        return ans, token_count

    def chat_streamly(self, system, history, gen_conf):
        if system:
            history.insert(0, {"role": "system", "content": system})
        if "max_tokens" in gen_conf:
            del gen_conf["max_tokens"]
        try:
            # Calculate context size
            ctx_size = self._calculate_dynamic_ctx(history)
            options = {"num_ctx": ctx_size}
            if "temperature" in gen_conf:
                options["temperature"] = gen_conf["temperature"]
            if "max_tokens" in gen_conf:
                options["num_predict"] = gen_conf["max_tokens"]
            if "top_p" in gen_conf:
                options["top_p"] = gen_conf["top_p"]
            if "presence_penalty" in gen_conf:
                options["presence_penalty"] = gen_conf["presence_penalty"]
            if "frequency_penalty" in gen_conf:
                options["frequency_penalty"] = gen_conf["frequency_penalty"]

            ans = ""
            try:
                response = self.client.chat(model=self.model_name, messages=history, stream=True, options=options, keep_alive=-1)
                for resp in response:
                    if resp["done"]:
                        token_count = resp.get("prompt_eval_count", 0) + resp.get("eval_count", 0)
                        yield token_count
                    ans = resp["message"]["content"]
                    yield ans
            except Exception as e:
                yield ans + "\n**ERROR**: " + str(e)
            yield 0
        except Exception as e:
            yield "**ERROR**: " + str(e)
            yield 0


class LocalAIChat(Base):
    def __init__(self, key, model_name, base_url=None, **kwargs):
        super().__init__(key, model_name, base_url=base_url, **kwargs)

        if not base_url:
            raise ValueError("Local llm url cannot be None")
        base_url = urljoin(base_url, "v1")
        self.client = OpenAI(api_key="empty", base_url=base_url)
        self.model_name = model_name.split("___")[0]


class LocalLLM(Base):
    def __init__(self, key, model_name, base_url=None, **kwargs):
        super().__init__(key, model_name, base_url=base_url, **kwargs)
        from jina import Client

        self.client = Client(port=12345, protocol="grpc", asyncio=True)

    def _prepare_prompt(self, system, history, gen_conf):
        from rag.svr.jina_server import Prompt

        if system:
            history.insert(0, {"role": "system", "content": system})
        return Prompt(message=history, gen_conf=gen_conf)

    def _stream_response(self, endpoint, prompt):
        from rag.svr.jina_server import Generation

        answer = ""
        try:
            res = self.client.stream_doc(on=endpoint, inputs=prompt, return_type=Generation)
            loop = asyncio.get_event_loop()
            try:
                while True:
                    answer = loop.run_until_complete(res.__anext__()).text
                    yield answer
            except StopAsyncIteration:
                pass
        except Exception as e:
            yield answer + "\n**ERROR**: " + str(e)
        yield num_tokens_from_string(answer)

    def chat(self, system, history, gen_conf):
        if "max_tokens" in gen_conf:
            del gen_conf["max_tokens"]
        prompt = self._prepare_prompt(system, history, gen_conf)
        chat_gen = self._stream_response("/chat", prompt)
        ans = next(chat_gen)
        total_tokens = next(chat_gen)
        return ans, total_tokens

    def chat_streamly(self, system, history, gen_conf):
        if "max_tokens" in gen_conf:
            del gen_conf["max_tokens"]
        prompt = self._prepare_prompt(system, history, gen_conf)
        return self._stream_response("/stream", prompt)


class VolcEngineChat(Base):
    def __init__(self, key, model_name, base_url="https://ark.cn-beijing.volces.com/api/v3", **kwargs):
        """
        Since do not want to modify the original database fields, and the VolcEngine authentication method is quite special,
        Assemble ark_api_key, ep_id into api_key, store it as a dictionary type, and parse it for use
        model_name is for display only
        """
        base_url = base_url if base_url else "https://ark.cn-beijing.volces.com/api/v3"
        ark_api_key = json.loads(key).get("ark_api_key", "")
        model_name = json.loads(key).get("ep_id", "") + json.loads(key).get("endpoint_id", "")
        super().__init__(ark_api_key, model_name, base_url, **kwargs)


class MiniMaxChat(Base):
    def __init__(self, key, model_name, base_url="https://api.minimax.chat/v1/text/chatcompletion_v2", **kwargs):
        super().__init__(key, model_name, base_url=base_url, **kwargs)

        if not base_url:
            base_url = "https://api.minimax.chat/v1/text/chatcompletion_v2"
        self.base_url = base_url
        self.model_name = model_name
        self.api_key = key

    def _clean_conf(self, gen_conf):
        for k in list(gen_conf.keys()):
            if k not in ["temperature", "top_p", "max_tokens"]:
                del gen_conf[k]
        return gen_conf

    def _chat(self, history, gen_conf):
        headers = {
            "Authorization": f"Bearer {self.api_key}",
            "Content-Type": "application/json",
        }
        payload = json.dumps({"model": self.model_name, "messages": history, **gen_conf})
        response = requests.request("POST", url=self.base_url, headers=headers, data=payload)
        response = response.json()
        ans = response["choices"][0]["message"]["content"].strip()
        if response["choices"][0]["finish_reason"] == "length":
            if is_chinese(ans):
                ans += LENGTH_NOTIFICATION_CN
            else:
                ans += LENGTH_NOTIFICATION_EN
        return ans, self.total_token_count(response)

    def chat_streamly(self, system, history, gen_conf):
        if system:
            history.insert(0, {"role": "system", "content": system})
        for k in list(gen_conf.keys()):
            if k not in ["temperature", "top_p", "max_tokens"]:
                del gen_conf[k]
        ans = ""
        total_tokens = 0
        try:
            headers = {
                "Authorization": f"Bearer {self.api_key}",
                "Content-Type": "application/json",
            }
            payload = json.dumps(
                {
                    "model": self.model_name,
                    "messages": history,
                    "stream": True,
                    **gen_conf,
                }
            )
            response = requests.request(
                "POST",
                url=self.base_url,
                headers=headers,
                data=payload,
            )
            for resp in response.text.split("\n\n")[:-1]:
                resp = json.loads(resp[6:])
                text = ""
                if "choices" in resp and "delta" in resp["choices"][0]:
                    text = resp["choices"][0]["delta"]["content"]
                ans = text
                tol = self.total_token_count(resp)
                if not tol:
                    total_tokens += num_tokens_from_string(text)
                else:
                    total_tokens = tol
                yield ans

        except Exception as e:
            yield ans + "\n**ERROR**: " + str(e)

        yield total_tokens


class MistralChat(Base):
    def __init__(self, key, model_name, base_url=None, **kwargs):
        super().__init__(key, model_name, base_url=base_url, **kwargs)

        from mistralai.client import MistralClient

        self.client = MistralClient(api_key=key)
        self.model_name = model_name

    def _clean_conf(self, gen_conf):
        for k in list(gen_conf.keys()):
            if k not in ["temperature", "top_p", "max_tokens"]:
                del gen_conf[k]
        return gen_conf

    def _chat(self, history, gen_conf):
        response = self.client.chat(model=self.model_name, messages=history, **gen_conf)
        ans = response.choices[0].message.content
        if response.choices[0].finish_reason == "length":
            if is_chinese(ans):
                ans += LENGTH_NOTIFICATION_CN
            else:
                ans += LENGTH_NOTIFICATION_EN
        return ans, self.total_token_count(response)

    def chat_streamly(self, system, history, gen_conf):
        if system:
            history.insert(0, {"role": "system", "content": system})
        for k in list(gen_conf.keys()):
            if k not in ["temperature", "top_p", "max_tokens"]:
                del gen_conf[k]
        ans = ""
        total_tokens = 0
        try:
            response = self.client.chat_stream(model=self.model_name, messages=history, **gen_conf)
            for resp in response:
                if not resp.choices or not resp.choices[0].delta.content:
                    continue
                ans = resp.choices[0].delta.content
                total_tokens += 1
                if resp.choices[0].finish_reason == "length":
                    if is_chinese(ans):
                        ans += LENGTH_NOTIFICATION_CN
                    else:
                        ans += LENGTH_NOTIFICATION_EN
                yield ans

        except openai.APIError as e:
            yield ans + "\n**ERROR**: " + str(e)

        yield total_tokens


class BedrockChat(Base):
    def __init__(self, key, model_name, base_url=None, **kwargs):
        super().__init__(key, model_name, base_url=base_url, **kwargs)

        import boto3

        self.bedrock_ak = json.loads(key).get("bedrock_ak", "")
        self.bedrock_sk = json.loads(key).get("bedrock_sk", "")
        self.bedrock_region = json.loads(key).get("bedrock_region", "")
        self.model_name = model_name

        if self.bedrock_ak == "" or self.bedrock_sk == "" or self.bedrock_region == "":
            # Try to create a client using the default credentials (AWS_PROFILE, AWS_DEFAULT_REGION, etc.)
            self.client = boto3.client("bedrock-runtime")
        else:
            self.client = boto3.client(service_name="bedrock-runtime", region_name=self.bedrock_region, aws_access_key_id=self.bedrock_ak, aws_secret_access_key=self.bedrock_sk)

    def _clean_conf(self, gen_conf):
        for k in list(gen_conf.keys()):
            if k not in ["temperature"]:
                del gen_conf[k]
        return gen_conf

    def _chat(self, history, gen_conf):
        system = history[0]["content"] if history and history[0]["role"] == "system" else ""
        hist = []
        for item in history:
            if item["role"] == "system":
                continue
            hist.append(deepcopy(item))
            if not isinstance(hist[-1]["content"], list) and not isinstance(hist[-1]["content"], tuple):
                hist[-1]["content"] = [{"text": hist[-1]["content"]}]
        # Send the message to the model, using a basic inference configuration.
        response = self.client.converse(
            modelId=self.model_name,
            messages=hist,
            inferenceConfig=gen_conf,
            system=[{"text": (system if system else "Answer the user's message.")}],
        )

        # Extract and print the response text.
        ans = response["output"]["message"]["content"][0]["text"]
        return ans, num_tokens_from_string(ans)

    def chat_streamly(self, system, history, gen_conf):
        from botocore.exceptions import ClientError

        for k in list(gen_conf.keys()):
            if k not in ["temperature"]:
                del gen_conf[k]
        for item in history:
            if not isinstance(item["content"], list) and not isinstance(item["content"], tuple):
                item["content"] = [{"text": item["content"]}]

        if self.model_name.split(".")[0] == "ai21":
            try:
                response = self.client.converse(modelId=self.model_name, messages=history, inferenceConfig=gen_conf, system=[{"text": (system if system else "Answer the user's message.")}])
                ans = response["output"]["message"]["content"][0]["text"]
                return ans, num_tokens_from_string(ans)

            except (ClientError, Exception) as e:
                return f"ERROR: Can't invoke '{self.model_name}'. Reason: {e}", 0

        ans = ""
        try:
            # Send the message to the model, using a basic inference configuration.
            streaming_response = self.client.converse_stream(
                modelId=self.model_name, messages=history, inferenceConfig=gen_conf, system=[{"text": (system if system else "Answer the user's message.")}]
            )

            # Extract and print the streamed response text in real-time.
            for resp in streaming_response["stream"]:
                if "contentBlockDelta" in resp:
                    ans = resp["contentBlockDelta"]["delta"]["text"]
                    yield ans

        except (ClientError, Exception) as e:
            yield ans + f"ERROR: Can't invoke '{self.model_name}'. Reason: {e}"

        yield num_tokens_from_string(ans)


class GeminiChat(Base):
    def __init__(self, key, model_name, base_url=None, **kwargs):
        super().__init__(key, model_name, base_url=base_url, **kwargs)

        from google.generativeai import GenerativeModel, client

        client.configure(api_key=key)
        _client = client.get_default_generative_client()
        self.model_name = "models/" + model_name
        self.model = GenerativeModel(model_name=self.model_name)
        self.model._client = _client

    def _clean_conf(self, gen_conf):
        for k in list(gen_conf.keys()):
            if k not in ["temperature", "top_p", "max_tokens"]:
                del gen_conf[k]
        return gen_conf

    def _chat(self, history, gen_conf):
        from google.generativeai.types import content_types
        system = history[0]["content"] if history and history[0]["role"] == "system" else ""
        hist = []
        for item in history:
            if item["role"] == "system":
                continue
            hist.append(deepcopy(item))
            item = hist[-1]
            if "role" in item and item["role"] == "assistant":
                item["role"] = "model"
            if "role" in item and item["role"] == "system":
                item["role"] = "user"
            if "content" in item:
                item["parts"] = item.pop("content")

        if system:
            self.model._system_instruction = content_types.to_content(system)
        response = self.model.generate_content(hist, generation_config=gen_conf)
        ans = response.text
        return ans, response.usage_metadata.total_token_count

    def chat_streamly(self, system, history, gen_conf):
        from google.generativeai.types import content_types
        gen_conf = self._clean_conf(gen_conf)
        if system:
            self.model._system_instruction = content_types.to_content(system)
        for item in history:
            if "role" in item and item["role"] == "assistant":
                item["role"] = "model"
            if "content" in item:
                item["parts"] = item.pop("content")
        ans = ""
        try:
            response = self.model.generate_content(history, generation_config=gen_conf, stream=True)
            for resp in response:
                ans = resp.text
                yield ans

            yield response._chunks[-1].usage_metadata.total_token_count
        except Exception as e:
            yield ans + "\n**ERROR**: " + str(e)

        yield 0


class GroqChat(Base):
    def __init__(self, key, model_name, base_url=None, **kwargs):
        super().__init__(key, model_name, base_url=base_url, **kwargs)

        from groq import Groq

        self.client = Groq(api_key=key)
        self.model_name = model_name

    def _clean_conf(self, gen_conf):
        for k in list(gen_conf.keys()):
            if k not in ["temperature", "top_p", "max_tokens"]:
                del gen_conf[k]
        return gen_conf

    def chat_streamly(self, system, history, gen_conf):
        if system:
            history.insert(0, {"role": "system", "content": system})
        for k in list(gen_conf.keys()):
            if k not in ["temperature", "top_p", "max_tokens"]:
                del gen_conf[k]
        ans = ""
        total_tokens = 0
        try:
            response = self.client.chat.completions.create(model=self.model_name, messages=history, stream=True, **gen_conf)
            for resp in response:
                if not resp.choices or not resp.choices[0].delta.content:
                    continue
                ans = resp.choices[0].delta.content
                total_tokens += 1
                if resp.choices[0].finish_reason == "length":
                    if is_chinese(ans):
                        ans += LENGTH_NOTIFICATION_CN
                    else:
                        ans += LENGTH_NOTIFICATION_EN
                yield ans

        except Exception as e:
            yield ans + "\n**ERROR**: " + str(e)

        yield total_tokens


## openrouter
class OpenRouterChat(Base):
    def __init__(self, key, model_name, base_url="https://openrouter.ai/api/v1", **kwargs):
        if not base_url:
            base_url = "https://openrouter.ai/api/v1"
        super().__init__(key, model_name, base_url, **kwargs)


class StepFunChat(Base):
    def __init__(self, key, model_name, base_url="https://api.stepfun.com/v1", **kwargs):
        if not base_url:
            base_url = "https://api.stepfun.com/v1"
        super().__init__(key, model_name, base_url, **kwargs)


class NvidiaChat(Base):
    def __init__(self, key, model_name, base_url="https://integrate.api.nvidia.com/v1", **kwargs):
        if not base_url:
            base_url = "https://integrate.api.nvidia.com/v1"
        super().__init__(key, model_name, base_url, **kwargs)


class LmStudioChat(Base):
    def __init__(self, key, model_name, base_url, **kwargs):
        if not base_url:
            raise ValueError("Local llm url cannot be None")
        base_url = urljoin(base_url, "v1")
        super().__init__(key, model_name, base_url, **kwargs)
        self.client = OpenAI(api_key="lm-studio", base_url=base_url)
        self.model_name = model_name


class OpenAI_APIChat(Base):
    def __init__(self, key, model_name, base_url):
        if not base_url:
            raise ValueError("url cannot be None")
        model_name = model_name.split("___")[0]
        super().__init__(key, model_name, base_url)


class PPIOChat(Base):
    def __init__(self, key, model_name, base_url="https://api.ppinfra.com/v3/openai", **kwargs):
        if not base_url:
            base_url = "https://api.ppinfra.com/v3/openai"
        super().__init__(key, model_name, base_url, **kwargs)


class CoHereChat(Base):
    def __init__(self, key, model_name, base_url=None, **kwargs):
        super().__init__(key, model_name, base_url=base_url, **kwargs)

        from cohere import Client

        self.client = Client(api_key=key)
        self.model_name = model_name

    def _clean_conf(self, gen_conf):
        if "max_tokens" in gen_conf:
            del gen_conf["max_tokens"]
        if "top_p" in gen_conf:
            gen_conf["p"] = gen_conf.pop("top_p")
        if "frequency_penalty" in gen_conf and "presence_penalty" in gen_conf:
            gen_conf.pop("presence_penalty")
        return gen_conf

    def _chat(self, history, gen_conf):
        hist = []
        for item in history:
            hist.append(deepcopy(item))
            item = hist[-1]
            if "role" in item and item["role"] == "user":
                item["role"] = "USER"
            if "role" in item and item["role"] == "assistant":
                item["role"] = "CHATBOT"
            if "content" in item:
                item["message"] = item.pop("content")
        mes = hist.pop()["message"]
        response = self.client.chat(model=self.model_name, chat_history=hist, message=mes, **gen_conf)
        ans = response.text
        if response.finish_reason == "MAX_TOKENS":
            ans += "...\nFor the content length reason, it stopped, continue?" if is_english([ans]) else "······\n由于长度的原因，回答被截断了，要继续吗？"
        return (
            ans,
            response.meta.tokens.input_tokens + response.meta.tokens.output_tokens,
        )

    def chat_streamly(self, system, history, gen_conf):
        if system:
            history.insert(0, {"role": "system", "content": system})
        if "max_tokens" in gen_conf:
            del gen_conf["max_tokens"]
        if "top_p" in gen_conf:
            gen_conf["p"] = gen_conf.pop("top_p")
        if "frequency_penalty" in gen_conf and "presence_penalty" in gen_conf:
            gen_conf.pop("presence_penalty")
        for item in history:
            if "role" in item and item["role"] == "user":
                item["role"] = "USER"
            if "role" in item and item["role"] == "assistant":
                item["role"] = "CHATBOT"
            if "content" in item:
                item["message"] = item.pop("content")
        mes = history.pop()["message"]
        ans = ""
        total_tokens = 0
        try:
            response = self.client.chat_stream(model=self.model_name, chat_history=history, message=mes, **gen_conf)
            for resp in response:
                if resp.event_type == "text-generation":
                    ans = resp.text
                    total_tokens += num_tokens_from_string(resp.text)
                elif resp.event_type == "stream-end":
                    if resp.finish_reason == "MAX_TOKENS":
                        ans += "...\nFor the content length reason, it stopped, continue?" if is_english([ans]) else "······\n由于长度的原因，回答被截断了，要继续吗？"
                yield ans

        except Exception as e:
            yield ans + "\n**ERROR**: " + str(e)

        yield total_tokens


class LeptonAIChat(Base):
    def __init__(self, key, model_name, base_url=None, **kwargs):
        if not base_url:
            base_url = urljoin("https://" + model_name + ".lepton.run", "api/v1")
        super().__init__(key, model_name, base_url, **kwargs)


class TogetherAIChat(Base):
    def __init__(self, key, model_name, base_url="https://api.together.xyz/v1", **kwargs):
        if not base_url:
            base_url = "https://api.together.xyz/v1"
        super().__init__(key, model_name, base_url, **kwargs)


class PerfXCloudChat(Base):
    def __init__(self, key, model_name, base_url="https://cloud.perfxlab.cn/v1", **kwargs):
        if not base_url:
            base_url = "https://cloud.perfxlab.cn/v1"
        super().__init__(key, model_name, base_url, **kwargs)


class UpstageChat(Base):
    def __init__(self, key, model_name, base_url="https://api.upstage.ai/v1/solar", **kwargs):
        if not base_url:
            base_url = "https://api.upstage.ai/v1/solar"
        super().__init__(key, model_name, base_url, **kwargs)


class NovitaAIChat(Base):
    def __init__(self, key, model_name, base_url="https://api.novita.ai/v3/openai", **kwargs):
        if not base_url:
            base_url = "https://api.novita.ai/v3/openai"
        super().__init__(key, model_name, base_url, **kwargs)


class SILICONFLOWChat(Base):
    def __init__(self, key, model_name, base_url="https://api.siliconflow.cn/v1", **kwargs):
        if not base_url:
            base_url = "https://api.siliconflow.cn/v1"
        super().__init__(key, model_name, base_url, **kwargs)


class YiChat(Base):
    def __init__(self, key, model_name, base_url="https://api.lingyiwanwu.com/v1", **kwargs):
        if not base_url:
            base_url = "https://api.lingyiwanwu.com/v1"
        super().__init__(key, model_name, base_url, **kwargs)


class GiteeChat(Base):
    def __init__(self, key, model_name, base_url="https://ai.gitee.com/v1/", **kwargs):
        if not base_url:
            base_url = "https://ai.gitee.com/v1/"
        super().__init__(key, model_name, base_url, **kwargs)


class ReplicateChat(Base):
    def __init__(self, key, model_name, base_url=None, **kwargs):
        super().__init__(key, model_name, base_url=base_url, **kwargs)

        from replicate.client import Client

        self.model_name = model_name
        self.client = Client(api_token=key)

    def _chat(self, history, gen_conf):
        system = history[0]["content"] if history and history[0]["role"] == "system" else ""
        prompt = "\n".join([item["role"] + ":" + item["content"] for item in history[-5:] if item["role"] != "system"])
        response = self.client.run(
            self.model_name,
            input={"system_prompt": system, "prompt": prompt, **gen_conf},
        )
        ans = "".join(response)
        return ans, num_tokens_from_string(ans)

    def chat_streamly(self, system, history, gen_conf):
        if "max_tokens" in gen_conf:
            del gen_conf["max_tokens"]
        prompt = "\n".join([item["role"] + ":" + item["content"] for item in history[-5:]])
        ans = ""
        try:
            response = self.client.run(
                self.model_name,
                input={"system_prompt": system, "prompt": prompt, **gen_conf},
            )
            for resp in response:
                ans = resp
                yield ans

        except Exception as e:
            yield ans + "\n**ERROR**: " + str(e)

        yield num_tokens_from_string(ans)


class HunyuanChat(Base):
    def __init__(self, key, model_name, base_url=None, **kwargs):
        super().__init__(key, model_name, base_url=base_url, **kwargs)

        from tencentcloud.common import credential
        from tencentcloud.hunyuan.v20230901 import hunyuan_client

        key = json.loads(key)
        sid = key.get("hunyuan_sid", "")
        sk = key.get("hunyuan_sk", "")
        cred = credential.Credential(sid, sk)
        self.model_name = model_name
        self.client = hunyuan_client.HunyuanClient(cred, "")

    def _clean_conf(self, gen_conf):
        _gen_conf = {}
        if "temperature" in gen_conf:
            _gen_conf["Temperature"] = gen_conf["temperature"]
        if "top_p" in gen_conf:
            _gen_conf["TopP"] = gen_conf["top_p"]
        return _gen_conf

    def _chat(self, history, gen_conf):
        from tencentcloud.hunyuan.v20230901 import models

        hist = [{k.capitalize(): v for k, v in item.items()} for item in history]
        req = models.ChatCompletionsRequest()
        params = {"Model": self.model_name, "Messages": hist, **gen_conf}
        req.from_json_string(json.dumps(params))
        response = self.client.ChatCompletions(req)
        ans = response.Choices[0].Message.Content
        return ans, response.Usage.TotalTokens

    def chat_streamly(self, system, history, gen_conf):
        from tencentcloud.common.exception.tencent_cloud_sdk_exception import (
            TencentCloudSDKException,
        )
        from tencentcloud.hunyuan.v20230901 import models

        _gen_conf = {}
        _history = [{k.capitalize(): v for k, v in item.items()} for item in history]
        if system:
            _history.insert(0, {"Role": "system", "Content": system})
        if "max_tokens" in gen_conf:
            del gen_conf["max_tokens"]
        if "temperature" in gen_conf:
            _gen_conf["Temperature"] = gen_conf["temperature"]
        if "top_p" in gen_conf:
            _gen_conf["TopP"] = gen_conf["top_p"]
        req = models.ChatCompletionsRequest()
        params = {
            "Model": self.model_name,
            "Messages": _history,
            "Stream": True,
            **_gen_conf,
        }
        req.from_json_string(json.dumps(params))
        ans = ""
        total_tokens = 0
        try:
            response = self.client.ChatCompletions(req)
            for resp in response:
                resp = json.loads(resp["data"])
                if not resp["Choices"] or not resp["Choices"][0]["Delta"]["Content"]:
                    continue
                ans = resp["Choices"][0]["Delta"]["Content"]
                total_tokens += 1

                yield ans

        except TencentCloudSDKException as e:
            yield ans + "\n**ERROR**: " + str(e)

        yield total_tokens


class SparkChat(Base):
    def __init__(self, key, model_name, base_url="https://spark-api-open.xf-yun.com/v1", **kwargs):
        if not base_url:
            base_url = "https://spark-api-open.xf-yun.com/v1"
        model2version = {
            "Spark-Max": "generalv3.5",
            "Spark-Lite": "general",
            "Spark-Pro": "generalv3",
            "Spark-Pro-128K": "pro-128k",
            "Spark-4.0-Ultra": "4.0Ultra",
        }
        version2model = {v: k for k, v in model2version.items()}
        assert model_name in model2version or model_name in version2model, f"The given model name is not supported yet. Support: {list(model2version.keys())}"
        if model_name in model2version:
            model_version = model2version[model_name]
        else:
            model_version = model_name
        super().__init__(key, model_version, base_url, **kwargs)


class BaiduYiyanChat(Base):
    def __init__(self, key, model_name, base_url=None, **kwargs):
        super().__init__(key, model_name, base_url=base_url, **kwargs)

        import qianfan

        key = json.loads(key)
        ak = key.get("yiyan_ak", "")
        sk = key.get("yiyan_sk", "")
        self.client = qianfan.ChatCompletion(ak=ak, sk=sk)
        self.model_name = model_name.lower()

    def _clean_conf(self, gen_conf):
        gen_conf["penalty_score"] = ((gen_conf.get("presence_penalty", 0) + gen_conf.get("frequency_penalty", 0)) / 2) + 1
        if "max_tokens" in gen_conf:
            del gen_conf["max_tokens"]
        return gen_conf

    def _chat(self, history, gen_conf):
        system = history[0]["content"] if history and history[0]["role"] == "system" else ""
        response = self.client.do(model=self.model_name, messages=[h for h in history if h["role"] != "system"], system=system, **gen_conf).body
        ans = response["result"]
        return ans, self.total_token_count(response)

    def chat_streamly(self, system, history, gen_conf):
        gen_conf["penalty_score"] = ((gen_conf.get("presence_penalty", 0) + gen_conf.get("frequency_penalty", 0)) / 2) + 1
        if "max_tokens" in gen_conf:
            del gen_conf["max_tokens"]
        ans = ""
        total_tokens = 0

        try:
            response = self.client.do(model=self.model_name, messages=history, system=system, stream=True, **gen_conf)
            for resp in response:
                resp = resp.body
                ans = resp["result"]
                total_tokens = self.total_token_count(resp)

                yield ans

        except Exception as e:
            return ans + "\n**ERROR**: " + str(e), 0

        yield total_tokens


class AnthropicChat(Base):
    def __init__(self, key, model_name, base_url="https://api.anthropic.com/v1/", **kwargs):
        if not base_url:
            base_url = "https://api.anthropic.com/v1/"
        super().__init__(key, model_name, base_url=base_url, **kwargs)


class GoogleChat(Base):
    def __init__(self, key, model_name, base_url=None, **kwargs):
        super().__init__(key, model_name, base_url=base_url, **kwargs)

        import base64

        from google.oauth2 import service_account

        key = json.loads(key)
        access_token = json.loads(base64.b64decode(key.get("google_service_account_key", "")))
        project_id = key.get("google_project_id", "")
        region = key.get("google_region", "")

        scopes = ["https://www.googleapis.com/auth/cloud-platform"]
        self.model_name = model_name

        if "claude" in self.model_name:
            from anthropic import AnthropicVertex
            from google.auth.transport.requests import Request

            if access_token:
                credits = service_account.Credentials.from_service_account_info(access_token, scopes=scopes)
                request = Request()
                credits.refresh(request)
                token = credits.token
                self.client = AnthropicVertex(region=region, project_id=project_id, access_token=token)
            else:
                self.client = AnthropicVertex(region=region, project_id=project_id)
        else:
            import vertexai.generative_models as glm
            from google.cloud import aiplatform

            if access_token:
                credits = service_account.Credentials.from_service_account_info(access_token)
                aiplatform.init(credentials=credits, project=project_id, location=region)
            else:
                aiplatform.init(project=project_id, location=region)
            self.client = glm.GenerativeModel(model_name=self.model_name)

    def _clean_conf(self, gen_conf):
        if "claude" in self.model_name:
            if "max_tokens" in gen_conf:
                del gen_conf["max_tokens"]
        else:
            if "max_tokens" in gen_conf:
                gen_conf["max_output_tokens"] = gen_conf["max_tokens"]
            for k in list(gen_conf.keys()):
                if k not in ["temperature", "top_p", "max_output_tokens"]:
                    del gen_conf[k]
        return gen_conf

    def _chat(self, history, gen_conf):
        system = history[0]["content"] if history and history[0]["role"] == "system" else ""
        if "claude" in self.model_name:
            response = self.client.messages.create(
                model=self.model_name,
                messages=[h for h in history if h["role"] != "system"],
                system=system,
                stream=False,
                **gen_conf,
            ).json()
            ans = response["content"][0]["text"]
            if response["stop_reason"] == "max_tokens":
                ans += "...\nFor the content length reason, it stopped, continue?" if is_english([ans]) else "······\n由于长度的原因，回答被截断了，要继续吗？"
            return (
                ans,
                response["usage"]["input_tokens"] + response["usage"]["output_tokens"],
            )

        self.client._system_instruction = system
        hist = []
        for item in history:
            if item["role"] == "system":
                continue
            hist.append(deepcopy(item))
            item = hist[-1]
            if "role" in item and item["role"] == "assistant":
                item["role"] = "model"
            if "content" in item:
                item["parts"] = [{
                    "text": item.pop("content"),
                }]

        if "max_tokens" not in gen_conf:
            gen_conf["max_output_tokens"] = 4096

        response = self.client.generate_content(hist, safety_settings=[
                SafetySetting(category=HarmCategory.HARM_CATEGORY_DANGEROUS_CONTENT, threshold=HarmBlockThreshold.BLOCK_NONE),
                SafetySetting(category=HarmCategory.HARM_CATEGORY_HATE_SPEECH, threshold=HarmBlockThreshold.BLOCK_NONE),
                SafetySetting(category=HarmCategory.HARM_CATEGORY_SEXUALLY_EXPLICIT, threshold=HarmBlockThreshold.BLOCK_NONE),
                SafetySetting(category=HarmCategory.HARM_CATEGORY_HARASSMENT, threshold=HarmBlockThreshold.BLOCK_NONE),
            ],
            generation_config=gen_conf)
        ans = response.text
        return ans, response.usage_metadata.total_token_count

    def chat_streamly(self, system, history, gen_conf):
        if "claude" in self.model_name:
            if "max_tokens" in gen_conf:
                del gen_conf["max_tokens"]
            ans = ""
            total_tokens = 0
            try:
                response = self.client.messages.create(
                    model=self.model_name,
                    messages=history,
                    system=system,
                    stream=True,
                    **gen_conf,
                )
                for res in response.iter_lines():
                    res = res.decode("utf-8")
                    if "content_block_delta" in res and "data" in res:
                        text = json.loads(res[6:])["delta"]["text"]
                        ans = text
                        total_tokens += num_tokens_from_string(text)
            except Exception as e:
                yield ans + "\n**ERROR**: " + str(e)

            yield total_tokens
        else:
            self.client._system_instruction = system
            if "max_tokens" in gen_conf:
                gen_conf["max_output_tokens"] = gen_conf["max_tokens"]
            for k in list(gen_conf.keys()):
                if k not in ["temperature", "top_p", "max_output_tokens"]:
                    del gen_conf[k]
            for item in history:
                if "role" in item and item["role"] == "assistant":
                    item["role"] = "model"
                if "content" in item:
                    item["parts"] = item.pop("content")
            ans = ""
            try:
                response = self.model.generate_content(history, generation_config=gen_conf, stream=True)
                for resp in response:
                    ans = resp.text
                    yield ans

            except Exception as e:
                yield ans + "\n**ERROR**: " + str(e)

            yield response._chunks[-1].usage_metadata.total_token_count


class GPUStackChat(Base):
    def __init__(self, key=None, model_name="", base_url="", **kwargs):
        if not base_url:
            raise ValueError("Local llm url cannot be None")
        base_url = urljoin(base_url, "v1")
        super().__init__(key, model_name, base_url, **kwargs)<|MERGE_RESOLUTION|>--- conflicted
+++ resolved
@@ -560,13 +560,8 @@
 class QWenChat(Base):
     def __init__(self, key, model_name=Generation.Models.qwen_turbo, base_url=None, **kwargs):
         if not base_url:
-<<<<<<< HEAD
-                base_url = "https://dashscope.aliyuncs.com/compatible-mode/v1"
-        super().__init__(key, model_name, base_url, **kwargs)
-=======
             base_url = "https://dashscope.aliyuncs.com/compatible-mode/v1"
         super().__init__(key, model_name, base_url=base_url, **kwargs)
->>>>>>> e9bedcad
         return
 
 
